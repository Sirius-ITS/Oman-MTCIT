package com.informatique.mtcit.business.transactions

import com.informatique.mtcit.R
import com.informatique.mtcit.business.BusinessState
import com.informatique.mtcit.business.transactions.marineunit.rules.TemporaryRegistrationRules
import com.informatique.mtcit.business.transactions.shared.DocumentConfig
import com.informatique.mtcit.business.transactions.shared.MarineUnit
import com.informatique.mtcit.business.transactions.shared.SharedSteps
import com.informatique.mtcit.business.usecases.FormValidationUseCase
import com.informatique.mtcit.business.validation.rules.DateValidationRules
import com.informatique.mtcit.business.validation.rules.DimensionValidationRules
import com.informatique.mtcit.business.validation.rules.DocumentValidationRules
import com.informatique.mtcit.business.validation.rules.MarineUnitValidationRules
import com.informatique.mtcit.business.validation.rules.ValidationRule
import com.informatique.mtcit.data.repository.LookupRepository
import com.informatique.mtcit.data.repository.MarineUnitRepository
import com.informatique.mtcit.data.repository.ShipRegistrationRepository
import com.informatique.mtcit.ui.components.PersonType
import com.informatique.mtcit.ui.components.SelectableItem
import com.informatique.mtcit.ui.repo.CompanyRepo
import com.informatique.mtcit.ui.viewmodels.StepData
import kotlinx.coroutines.Dispatchers
import kotlinx.coroutines.flow.catch
import kotlinx.coroutines.flow.first
import kotlinx.coroutines.flow.flowOn
import javax.inject.Inject
<<<<<<< HEAD
import com.informatique.mtcit.data.repository.MarineUnitRepository
import com.informatique.mtcit.business.transactions.marineunit.rules.TemporaryRegistrationRules
import kotlinx.serialization.encodeToString
import kotlinx.serialization.json.Json
import com.informatique.mtcit.ui.components.EngineData as UIEngineData
import com.informatique.mtcit.ui.components.OwnerData as UIOwnerData
=======

>>>>>>> 36299844

class TemporaryRegistrationStrategy @Inject constructor(
    private val repository: ShipRegistrationRepository,
    private val companyRepository: CompanyRepo,
    private val validationUseCase: FormValidationUseCase,
    private val lookupRepository: LookupRepository,
    private val marineUnitRepository: MarineUnitRepository,
    private val temporaryRegistrationRules: TemporaryRegistrationRules
) : TransactionStrategy {

    private var portOptions: List<String> = emptyList()
    private var countryOptions: List<String> = emptyList()
    private var shipTypeOptions: List<String> = emptyList()
    private var marineUnits: List<MarineUnit> = emptyList()
    private var commercialOptions: List<SelectableItem> = emptyList()
    private var typeOptions: List<PersonType> = emptyList()
    private var accumulatedFormData: MutableMap<String, String> = mutableMapOf()
    private var isFishingBoat: Boolean = false // ✅ Track if selected type is fishing boat
    private var fishingBoatDataLoaded: Boolean = false // ✅ Track if data loaded from Ministry

    override suspend fun loadDynamicOptions(): Map<String, List<*>> {
        val ports = lookupRepository.getPorts().getOrNull() ?: emptyList()
        val countries = lookupRepository.getCountries().getOrNull() ?: emptyList()
        val shipTypes = lookupRepository.getShipTypes().getOrNull() ?: emptyList()
        val commercialRegistrations = lookupRepository.getCommercialRegistrations().getOrNull() ?: emptyList()
        val personTypes = lookupRepository.getPersonTypes().getOrNull() ?: emptyList()

        portOptions = ports
        countryOptions = countries
        shipTypeOptions = shipTypes
        commercialOptions = commercialRegistrations
        typeOptions = personTypes

        marineUnits = marineUnitRepository.getUserMarineUnits("currentUserId")

        return mapOf(
            "marineUnits" to marineUnits, // ✅ Return actual MarineUnit objects for validation
            "registrationPort" to ports,
            "ownerNationality" to countries,
            "ownerCountry" to countries,
            "registrationCountry" to countries,
            "unitType" to shipTypes,
            "commercialRegistration" to commercialRegistrations,
            "personType" to personTypes
        )
    }

    override fun getSteps(): List<StepData> {
        val steps = mutableListOf<StepData>()

        // ✅ Login steps removed - handled by separate LoginScreen
        // User must complete login before accessing this transaction

        // Step 1: Person Type
        steps.add(SharedSteps.personTypeStep(typeOptions))

        // Step 2: Commercial Registration (فقط للشركات)
        val selectedPersonType = accumulatedFormData["selectionPersonType"]
        if (selectedPersonType == "شركة") {
            steps.add(SharedSteps.commercialRegistrationStep(commercialOptions))
        }

        // Step 3: Marine Unit Selection
        steps.add(
            SharedSteps.marineUnitSelectionStep(
                units = marineUnits,
                allowMultipleSelection = false,
                showAddNewButton = true,
                showOwnedUnitsWarning = true
            )
        )

        // ✅ التحقق الصحيح من اختيار المستخدم
        val isAddingNewUnitFlag = accumulatedFormData["isAddingNewUnit"]?.toBoolean() ?: false
        val selectedUnitsJson = accumulatedFormData["selectedMarineUnits"]

        // ✅ المستخدم اختار سفينة موجودة إذا كان فيه JSON مش فاضي ومش "[]"
        val hasSelectedExistingUnit = !selectedUnitsJson.isNullOrEmpty() &&
                selectedUnitsJson != "[]"

        // ✅ WORKAROUND: لو selectedMarineUnits موجود وفاضي "[]" ومفيش isAddingNewUnit flag
        // معناها المستخدم ضغط على الزرار بس الفلاج مبعتش صح
        val isAddingNewUnit = isAddingNewUnitFlag ||
                (selectedUnitsJson == "[]" && accumulatedFormData.containsKey("selectedMarineUnits"))

        // ✅ طباعة للتتبع (Debug)
        println("🔍 DEBUG - isAddingNewUnitFlag: $isAddingNewUnitFlag")
        println("🔍 DEBUG - selectedUnitsJson: $selectedUnitsJson")
        println("🔍 DEBUG - accumulatedFormData: $accumulatedFormData")
        println("🔍 DEBUG - hasSelectedExistingUnit: $hasSelectedExistingUnit")
        println("🔍 DEBUG - isAddingNewUnit (final): $isAddingNewUnit")
        println("🔍 DEBUG - Will show new unit steps: ${isAddingNewUnit && !hasSelectedExistingUnit}")

        // ✅ نضيف steps الإضافة فقط لو المستخدم ضغط "إضافة جديدة" ومش مختار سفينة موجودة
        if (isAddingNewUnit && !hasSelectedExistingUnit) {
            println("✅ Adding new unit steps")

            steps.add(
                SharedSteps.unitSelectionStep(
                    shipTypes = shipTypeOptions,
                    ports = portOptions,
                    countries = countryOptions,
                    includeIMO = true,
                    includeMMSI = true,
                    includeManufacturer = true,
                    maritimeactivity = shipTypeOptions,
                    includeProofDocument = false,
                    includeConstructionDates = true,
                    includeRegistrationCountry = true,
                    isFishingBoat = isFishingBoat, // ✅ Pass fishing boat flag
                    fishingBoatDataLoaded = fishingBoatDataLoaded // ✅ Pass data loaded flag
                )
            )

            steps.add(
                SharedSteps.marineUnitDimensionsStep(
                    includeHeight = true,
                    includeDecksCount = true
                )
            )

            steps.add(
                SharedSteps.marineUnitWeightsStep(
                    includeMaxPermittedLoad = true
                )
            )

            steps.add(
                SharedSteps.engineInfoStep(
                    manufacturers = listOf(
                        "Manufacturer 1",
                        "Manufacturer 2",
                        "Manufacturer 3"
                    ),
                    countries = countryOptions,
                    fuelTypes = listOf("Gas 80", "Gas 90", "Gas 95", "Diesel", "Electric"),
                    engineConditions = listOf(
                        "New",
                        "Used - Like New",
                        "Used - Good",
                        "Used - Fair",
                        "Used - Poor"
                    ),
                )
            )

            steps.add(
                SharedSteps.ownerInfoStep(
                    nationalities = countryOptions,
                    countries = countryOptions,
                    includeCompanyFields = true,
                )
            )

            // ✅ Check overallLength to determine if inspection documents are mandatory
            val overallLength = accumulatedFormData["overallLength"]?.toDoubleOrNull() ?: 0.0
            val isInspectionDocMandatory = overallLength <= 24.0

            println("🔍 DEBUG - overallLength: $overallLength")
            println("🔍 DEBUG - isInspectionDocMandatory: $isInspectionDocMandatory")

            steps.add(
                SharedSteps.documentsStep(
                    requiredDocuments = listOf(
                        DocumentConfig(
                            id = "shipbuildingCertificate",
                            labelRes = R.string.shipbuilding_certificate_or_sale_contract,
                            mandatory = true
                        ),
                        DocumentConfig(
                            id = "inspectionDocuments",
                            labelRes = R.string.inspection_documents,
                            mandatory = isInspectionDocMandatory // ✅ Dynamic based on length
                        )
                    )
                )
            )
        }

        // Review Step (shows all collected data)
        steps.add(SharedSteps.reviewStep())

        // Marine Unit Name Selection Step (final step with "Accept & Send" button that triggers integration)
        steps.add(
            SharedSteps.marineUnitNameSelectionStep(
                showReservationInfo = true
            )
        )

        println("📋 Total steps count: ${steps.size}")
        return steps
    }

    override fun validateStep(step: Int, data: Map<String, Any>): Pair<Boolean, Map<String, String>> {
        val stepData = getSteps().getOrNull(step) ?: return Pair(false, emptyMap())
        val formData = data.mapValues { it.value.toString() }

        // ✅ Get validation rules for this step
        val rules = getValidationRulesForStep(stepData)

        // ✅ Use accumulated data for validation (enables cross-step validation)
        return validationUseCase.validateStepWithAccumulatedData(
            stepData = stepData,
            currentStepData = formData,
            allAccumulatedData = accumulatedFormData,
            crossFieldRules = rules
        )
    }

    /**
     * Get validation rules based on step content
     */
    private fun getValidationRulesForStep(stepData: StepData): List<ValidationRule> {
        val fieldIds = stepData.fields.map { it.id }
        val rules = mutableListOf<ValidationRule>()

        if (fieldIds.contains("grossTonnage")) {
            println("🔍 Step contains grossTonnage field")


            // ✅ Marine Unit Weights Step - Always add cross-step rules
            if (fieldIds.contains("grossTonnage")) {
                println("🔍 Step contains grossTonnage field")
                // ✅ Pass accumulated data to validation rules
                rules.addAll(MarineUnitValidationRules.getAllWeightRules(accumulatedFormData))
                println("🔍 Added ${rules.size} marine unit validation rules")
            }

            // Check if MMSI field exists
            if (accumulatedFormData.containsKey("mmsi")) {
                println("🔍 ✅ Adding MMSI validation rule")
                rules.add(MarineUnitValidationRules.mmsiRequiredForMediumVessels(accumulatedFormData ))
            }
        }

        // ✅ Document Rules - Inspection document based on overallLength
        if (fieldIds.contains("inspectionDocuments")) {
            println("🔍 Step contains inspectionDocuments field")

            // Check if we have overallLength in accumulated data
            if (accumulatedFormData.containsKey("overallLength")) {
                println("🔍 ✅ Adding inspection document validation rule based on overallLength")
                rules.addAll(DocumentValidationRules.getAllDocumentRules(accumulatedFormData))
                println("🔍 Added document validation rules")
            }
        }

        // Same-step validations
        if (fieldIds.containsAll(listOf("grossTonnage", "netTonnage"))) {
            rules.add(MarineUnitValidationRules.netTonnageLessThanOrEqualGross())
        }

        if (fieldIds.containsAll(listOf("grossTonnage", "staticLoad"))) {
            rules.add(MarineUnitValidationRules.staticLoadValidation())
        }

        if (fieldIds.containsAll(listOf("staticLoad", "maxPermittedLoad"))) {
            rules.add(MarineUnitValidationRules.maxPermittedLoadValidation())
        }

        // Dimension Rules
        if (fieldIds.containsAll(listOf("overallLength", "overallWidth"))) {
            rules.add(DimensionValidationRules.lengthGreaterThanWidth())
        }

        if (fieldIds.containsAll(listOf("height", "grossTonnage"))) {
            rules.add(DimensionValidationRules.heightValidation())
        }

        if (fieldIds.containsAll(listOf("decksCount", "grossTonnage"))) {
            rules.add(DimensionValidationRules.deckCountValidation())
        }

        // Date Rules
        if (fieldIds.contains("manufacturerYear")) {
            rules.add(DateValidationRules.manufacturerYearValidation())
        }

        if (fieldIds.containsAll(listOf("constructionEndDate", "firstRegistrationDate"))) {
            rules.add(DateValidationRules.registrationAfterConstruction())
        }

        return rules
    }

    override fun processStepData(step: Int, data: Map<String, String>): Int {
        println("🔄 processStepData called with: $data")

        // ✅ Update accumulated data
        accumulatedFormData.putAll(data)

        println("📦 accumulatedFormData after update: $accumulatedFormData")

        // ... rest of existing code

        return step
    }

    override suspend fun submit(data: Map<String, String>): Result<Boolean> {
        return repository.submitRegistration(data)
    }

    override fun handleFieldChange(fieldId: String, value: String, formData: Map<String, String>): Map<String, String> {
        if (fieldId == "owner_type") {
            val mutableFormData = formData.toMutableMap()
            when (value) {
                "فرد" -> {
                    mutableFormData.remove("companyName")
                    mutableFormData.remove("companyRegistrationNumber")
                }
            }
            return mutableFormData
        }

        // ✅ Handle fishing boat selection from unitType dropdown
        if (fieldId == "unitType") {
            println("🔍 DEBUG - unitType changed to: $value")

            // Check if the selected type is fishing boat
            if (value == "قارب صيد" || value.contains("صيد") || value.contains("Fishing")) {
                println("✅ Fishing boat selected! Setting flag and storing in accumulated data")
                isFishingBoat = true
                fishingBoatDataLoaded = false // Reset loaded flag when type changes
                accumulatedFormData["isFishingBoat"] = "true"
                // ✅ Store the unitType value immediately
                accumulatedFormData["unitType"] = value
            } else {
                println("❌ Not a fishing boat. Hiding agriculture field")
                isFishingBoat = false
                fishingBoatDataLoaded = false
                accumulatedFormData.remove("isFishingBoat")
                accumulatedFormData.remove("agricultureRequestNumber")
                // ✅ Store the unitType value immediately
                accumulatedFormData["unitType"] = value
            }

            // ✅ Return updated formData to trigger step refresh
            val updatedFormData = formData.toMutableMap()
            updatedFormData["unitType"] = value
            updatedFormData["_triggerRefresh"] = System.currentTimeMillis().toString()
            return updatedFormData
        }

        return formData
    }

    override suspend fun onFieldFocusLost(fieldId: String, value: String): FieldFocusResult {
        if (fieldId == "companyRegistrationNumber") {
            return handleCompanyRegistrationLookup(value)
        }

        // ✅ Handle agriculture request number lookup for fishing boats
        if (fieldId == "agricultureRequestNumber") {
            return handleAgricultureRequestLookup(value)
        }

        return FieldFocusResult.NoAction
    }

    private suspend fun handleCompanyRegistrationLookup(registrationNumber: String): FieldFocusResult {
        if (registrationNumber.isBlank()) {
            return FieldFocusResult.Error("companyRegistrationNumber", "رقم السجل التجاري مطلوب")
        }

        if (registrationNumber.length < 3) {
            return FieldFocusResult.Error("companyRegistrationNumber", "رقم السجل التجاري يجب أن يكون أكثر من 3 أرقام")
        }

        return try {
            val result = companyRepository.fetchCompanyLookup(registrationNumber)
                .flowOn(Dispatchers.IO)
                .catch { throw Exception("حدث خطأ أثناء البحث عن الشركة: ${it.message}") }
                .first()

            when (result) {
                is BusinessState.Success -> {
                    val companyData = result.data.result
                    if (companyData != null) {
                        FieldFocusResult.UpdateFields(
                            mapOf(
                                "companyName" to companyData.arabicCommercialName,
                                "companyType" to companyData.commercialRegistrationEntityType
                            )
                        )
                    } else {
                        FieldFocusResult.Error("companyRegistrationNumber", "لم يتم العثور على الشركة")
                    }
                }
                is BusinessState.Error -> FieldFocusResult.Error("companyRegistrationNumber", result.message)
                is BusinessState.Loading -> FieldFocusResult.NoAction
            }
        } catch (e: Exception) {
            FieldFocusResult.Error("companyRegistrationNumber", e.message ?: "حدث خطأ غير متوقع")
        }
    }

    /**
     * Handle Ministry of Agriculture request number lookup for fishing boats
     * Fetches all boat data from Ministry API and auto-fills form fields
     */
    private suspend fun handleAgricultureRequestLookup(requestNumber: String): FieldFocusResult {
        if (requestNumber.isBlank()) {
            return FieldFocusResult.Error("agricultureRequestNumber", "رقم طلب وزارة الزراعة مطلوب")
        }

        if (requestNumber.length < 5) {
            return FieldFocusResult.Error("agricultureRequestNumber", "رقم الطلب يجب أن يكون 5 أرقام على الأقل")
        }

        return try {
            println("🔍 Fetching fishing boat data from Ministry of Agriculture...")

            // ✅ Use marineUnitRepository instead of agricultureRepository
            val result = marineUnitRepository.getFishingBoatData(requestNumber)

            if (result.isSuccess) {
                val boatData = result.getOrNull()

                if (boatData != null) {
                    println("✅ Boat data loaded successfully from Ministry")

                    // ✅ Mark that data has been loaded
                    fishingBoatDataLoaded = true
                    accumulatedFormData["fishingBoatDataLoaded"] = "true"

                    // ✅ Auto-fill ALL form fields with data from Ministry
                    val fieldsToUpdate = mutableMapOf<String, String>()

                    // Unit Selection Data
                    fieldsToUpdate["unitType"] = boatData.unitType
                    fieldsToUpdate["unitClassification"] = boatData.unitClassification
                    fieldsToUpdate["callSign"] = boatData.callSign
                    boatData.imoNumber?.let { fieldsToUpdate["imoNumber"] = it }
                    fieldsToUpdate["registrationPort"] = boatData.registrationPort
                    boatData.mmsi?.let { fieldsToUpdate["mmsi"] = it }
                    fieldsToUpdate["manufacturerYear"] = boatData.manufacturerYear
                    fieldsToUpdate["maritimeActivity"] = boatData.maritimeActivity
                    boatData.buildingDock?.let { fieldsToUpdate["buildingDock"] = it }
                    boatData.constructionPool?.let { fieldsToUpdate["constructionPool"] = it }
                    boatData.buildingMaterial?.let { fieldsToUpdate["buildingMaterial"] = it }
                    boatData.constructionStartDate?.let { fieldsToUpdate["constructionStartDate"] = it }
                    boatData.constructionEndDate?.let { fieldsToUpdate["constructionEndDate"] = it }
                    boatData.buildingCountry?.let { fieldsToUpdate["buildingCountry"] = it }
                    boatData.firstRegistrationDate?.let { fieldsToUpdate["registrationDate"] = it }
                    boatData.registrationCountry?.let { fieldsToUpdate["registrationCountry"] = it }

                    // Dimensions
                    fieldsToUpdate["overallLength"] = boatData.overallLength
                    fieldsToUpdate["overallWidth"] = boatData.overallWidth
                    fieldsToUpdate["depth"] = boatData.depth
                    boatData.height?.let { fieldsToUpdate["height"] = it }
                    boatData.decksCount?.let { fieldsToUpdate["decksCount"] = it }

                    // Weights
                    fieldsToUpdate["grossTonnage"] = boatData.grossTonnage
                    fieldsToUpdate["netTonnage"] = boatData.netTonnage
                    boatData.staticLoad?.let { fieldsToUpdate["staticLoad"] = it }
                    boatData.maxPermittedLoad?.let { fieldsToUpdate["maxPermittedLoad"] = it }

                    // Owner Info (Primary Owner - for backward compatibility)
                    fieldsToUpdate["ownerFullNameAr"] = boatData.ownerFullNameAr
                    boatData.ownerFullNameEn?.let { fieldsToUpdate["ownerFullNameEn"] = it }
                    fieldsToUpdate["ownerNationality"] = boatData.ownerNationality
                    fieldsToUpdate["ownerIdNumber"] = boatData.ownerIdNumber
                    boatData.ownerPassportNumber?.let { fieldsToUpdate["ownerPassportNumber"] = it }
                    fieldsToUpdate["ownerMobile"] = boatData.ownerMobile
                    boatData.ownerEmail?.let { fieldsToUpdate["ownerEmail"] = it }
                    boatData.ownerAddress?.let { fieldsToUpdate["ownerAddress"] = it }
                    boatData.ownerCity?.let { fieldsToUpdate["ownerCity"] = it }
                    fieldsToUpdate["ownerCountry"] = boatData.ownerCountry
                    boatData.ownerPostalCode?.let { fieldsToUpdate["ownerPostalCode"] = it }

                    // ✅ NEW: Handle Multiple Owners (if provided by Ministry API)
                    if (!boatData.owners.isNullOrEmpty()) {
                        println("✅ Ministry API returned ${boatData.owners.size} owners - preparing to auto-fill")

                        // ✅ Convert Ministry API format to UI format
                        val uiOwners = boatData.owners.map { apiOwner ->
                            convertApiOwnerToUI(apiOwner)
                        }

                        val ownersJson = Json.encodeToString(uiOwners)
                        fieldsToUpdate["owners"] = ownersJson
                        fieldsToUpdate["totalOwnersCount"] = boatData.totalOwnersCount ?: boatData.owners.size.toString()

                        println("📋 Owners JSON: $ownersJson")
                    } else {
                        println("ℹ️ No multiple owners data from Ministry - using primary owner only")
                    }

                    // ✅ NEW: Handle Engine Information (if provided by Ministry API)
                    if (!boatData.engines.isNullOrEmpty()) {
                        println("✅ Ministry API returned ${boatData.engines.size} engines - preparing to auto-fill")

                        // ✅ Convert Ministry API format to UI format
                        val uiEngines = boatData.engines.map { apiEngine ->
                            convertApiEngineToUI(apiEngine)
                        }

                        val enginesJson = Json.encodeToString(uiEngines)
                        fieldsToUpdate["engines"] = enginesJson

                        println("🔧 Engines JSON: $enginesJson")
                    } else {
                        println("ℹ️ No engine data from Ministry - user will need to add manually")
                    }

                    // Store in accumulated data
                    accumulatedFormData.putAll(fieldsToUpdate)

                    println("✅ Auto-filled ${fieldsToUpdate.size} fields from Ministry data")
                    println("   - Engines: ${boatData.engines?.size ?: 0}")
                    println("   - Owners: ${boatData.owners?.size ?: 0}")

                    FieldFocusResult.UpdateFields(fieldsToUpdate)
                } else {
                    FieldFocusResult.Error("agricultureRequestNumber", "لم يتم العثور على بيانات القارب")
                }
            } else {
                FieldFocusResult.Error(
                    "agricultureRequestNumber",
                    result.exceptionOrNull()?.message ?: "فشل في تحميل بيانات القارب من وزارة الزراعة"
                )
            }
        } catch (e: Exception) {
            println("❌ Error fetching agriculture data: ${e.message}")
            e.printStackTrace()
            FieldFocusResult.Error(
                "agricultureRequestNumber",
                e.message ?: "حدث خطأ غير متوقع"
            )
        }
    }

    /**
     * Convert Ministry API EngineData to UI EngineData format
     */
    private fun convertApiEngineToUI(apiEngine: com.informatique.mtcit.data.repository.EngineData): UIEngineData {
        return UIEngineData(
            id = java.util.UUID.randomUUID().toString(),
            number = apiEngine.engineNumber,
            type = apiEngine.engineType,
            power = apiEngine.enginePower,
            cylinder = apiEngine.cylindersCount,
            manufacturer = apiEngine.manufacturer,
            model = apiEngine.model,
            manufactureYear = apiEngine.manufactureYear,
            productionCountry = apiEngine.producingCountry,
            fuelType = apiEngine.fuelType,
            condition = apiEngine.engineCondition,
            documentUri = "",
            documentName = ""
        )
    }

    /**
     * Convert Ministry API OwnerData to UI OwnerData format
     */
    private fun convertApiOwnerToUI(apiOwner: com.informatique.mtcit.data.repository.OwnerData): UIOwnerData {
        return UIOwnerData(
            id = java.util.UUID.randomUUID().toString(),
            fullName = apiOwner.ownerFullNameAr, // UI uses single fullName field
            nationality = apiOwner.ownerNationality,
            idNumber = apiOwner.ownerIdNumber,
            ownerShipPercentage = apiOwner.ownershipPercentage, // Note: different spelling
            email = apiOwner.ownerEmail,
            mobile = apiOwner.ownerMobile,
            address = apiOwner.ownerAddress,
            city = apiOwner.ownerCity,
            country = apiOwner.ownerCountry,
            postalCode = apiOwner.ownerPostalCode,
            isCompany = apiOwner.companyName.isNotEmpty(), // Set isCompany if company name exists
            companyRegistrationNumber = apiOwner.companyRegistrationNumber,
            companyName = apiOwner.companyName,
            companyType = "", // Ministry API doesn't provide company type
            ownershipProofDocument = "", // Document will be empty initially
            documentName = ""
        )
    }

    /**
     * Validate marine unit selection using TemporaryRegistrationRules
     * Called from MarineRegistrationViewModel when user clicks "Accept & Send" on review step
     */
    suspend fun validateMarineUnitSelection(unitId: String, userId: String): ValidationResult {
        return try {
            println("🔍 TemporaryRegistrationStrategy: Validating unit $unitId using TemporaryRegistrationRules")

            // Find the selected unit
            val selectedUnit = marineUnits.firstOrNull { it.id == unitId }

            if (selectedUnit == null) {
                println("❌ Unit not found with id: $unitId")
                return ValidationResult.Error("الوحدة البحرية المختارة غير موجودة")
            }

            println("✅ Found unit: ${selectedUnit.name}, id: ${selectedUnit.id}")

            // Use TemporaryRegistrationRules to validate
            val validationResult = temporaryRegistrationRules.validateUnit(selectedUnit, userId)
            val navigationAction = temporaryRegistrationRules.getNavigationAction(validationResult)

            println("✅ Validation result: ${validationResult::class.simpleName}")
            println("✅ Navigation action: ${navigationAction::class.simpleName}")

            ValidationResult.Success(
                validationResult = validationResult,
                navigationAction = navigationAction
            )
        } catch (e: Exception) {
            println("❌ Validation error: ${e.message}")
            e.printStackTrace()
            ValidationResult.Error(e.message ?: "فشل التحقق من حالة الفحص")
        }
    }

    /**
     * NEW: Validate a NEW marine unit that doesn't exist in the database yet
     * This is used when user is adding a new marine unit during registration
     */
    suspend fun validateNewMarineUnit(newUnit: MarineUnit, userId: String): ValidationResult {
        return try {
            println("🔍 TemporaryRegistrationStrategy: Validating NEW unit ${newUnit.name} (id: ${newUnit.id})")

            // Use TemporaryRegistrationRules to validate the new unit
            val validationResult = temporaryRegistrationRules.validateUnit(newUnit, userId)
            val navigationAction = temporaryRegistrationRules.getNavigationAction(validationResult)

            println("✅ Validation result: ${validationResult::class.simpleName}")
            println("✅ Navigation action: ${navigationAction::class.simpleName}")

            ValidationResult.Success(
                validationResult = validationResult,
                navigationAction = navigationAction
            )
        } catch (e: Exception) {
            println("❌ Validation error: ${e.message}")
            e.printStackTrace()
            ValidationResult.Error(e.message ?: "فشل التحقق من حالة الفحص")
        }
    }
}<|MERGE_RESOLUTION|>--- conflicted
+++ resolved
@@ -2,14 +2,12 @@
 
 import com.informatique.mtcit.R
 import com.informatique.mtcit.business.BusinessState
-import com.informatique.mtcit.business.transactions.marineunit.rules.TemporaryRegistrationRules
 import com.informatique.mtcit.business.transactions.shared.DocumentConfig
 import com.informatique.mtcit.business.transactions.shared.MarineUnit
 import com.informatique.mtcit.business.transactions.shared.SharedSteps
 import com.informatique.mtcit.business.usecases.FormValidationUseCase
 import com.informatique.mtcit.business.validation.rules.DateValidationRules
 import com.informatique.mtcit.business.validation.rules.DimensionValidationRules
-import com.informatique.mtcit.business.validation.rules.DocumentValidationRules
 import com.informatique.mtcit.business.validation.rules.MarineUnitValidationRules
 import com.informatique.mtcit.business.validation.rules.ValidationRule
 import com.informatique.mtcit.data.repository.LookupRepository
@@ -24,16 +22,9 @@
 import kotlinx.coroutines.flow.first
 import kotlinx.coroutines.flow.flowOn
 import javax.inject.Inject
-<<<<<<< HEAD
-import com.informatique.mtcit.data.repository.MarineUnitRepository
 import com.informatique.mtcit.business.transactions.marineunit.rules.TemporaryRegistrationRules
 import kotlinx.serialization.encodeToString
 import kotlinx.serialization.json.Json
-import com.informatique.mtcit.ui.components.EngineData as UIEngineData
-import com.informatique.mtcit.ui.components.OwnerData as UIOwnerData
-=======
-
->>>>>>> 36299844
 
 class TemporaryRegistrationStrategy @Inject constructor(
     private val repository: ShipRegistrationRepository,
@@ -83,9 +74,6 @@
 
     override fun getSteps(): List<StepData> {
         val steps = mutableListOf<StepData>()
-
-        // ✅ Login steps removed - handled by separate LoginScreen
-        // User must complete login before accessing this transaction
 
         // Step 1: Person Type
         steps.add(SharedSteps.personTypeStep(typeOptions))
@@ -232,7 +220,7 @@
         val formData = data.mapValues { it.value.toString() }
 
         // ✅ Get validation rules for this step
-        val rules = getValidationRulesForStep(stepData)
+        val rules = getValidationRulesForStep(step, stepData)
 
         // ✅ Use accumulated data for validation (enables cross-step validation)
         return validationUseCase.validateStepWithAccumulatedData(
@@ -246,7 +234,7 @@
     /**
      * Get validation rules based on step content
      */
-    private fun getValidationRulesForStep(stepData: StepData): List<ValidationRule> {
+    private fun getValidationRulesForStep(stepIndex: Int, stepData: StepData): List<ValidationRule> {
         val fieldIds = stepData.fields.map { it.id }
         val rules = mutableListOf<ValidationRule>()
 
