package com.informatique.mtcit.business.transactions

import com.informatique.mtcit.R
import com.informatique.mtcit.business.BusinessState
import com.informatique.mtcit.business.transactions.shared.DocumentConfig
import com.informatique.mtcit.business.transactions.shared.MarineUnit
import com.informatique.mtcit.business.transactions.shared.SharedSteps
import com.informatique.mtcit.business.usecases.FormValidationUseCase
import com.informatique.mtcit.business.validation.rules.DateValidationRules
import com.informatique.mtcit.business.validation.rules.DimensionValidationRules
import com.informatique.mtcit.business.validation.rules.MarineUnitValidationRules
import com.informatique.mtcit.business.validation.rules.ValidationRule
import com.informatique.mtcit.data.repository.LookupRepository
import com.informatique.mtcit.data.repository.ShipRegistrationRepository
import com.informatique.mtcit.ui.components.PersonType
import com.informatique.mtcit.ui.components.SelectableItem
import com.informatique.mtcit.ui.repo.CompanyRepo
import com.informatique.mtcit.ui.viewmodels.StepData
import kotlinx.coroutines.Dispatchers
import kotlinx.coroutines.flow.catch
import kotlinx.coroutines.flow.first
import kotlinx.coroutines.flow.flowOn
import javax.inject.Inject
import com.informatique.mtcit.data.repository.MarineUnitRepository
import com.informatique.mtcit.business.transactions.marineunit.rules.TemporaryRegistrationRules
import com.informatique.mtcit.business.transactions.marineunit.MarineUnitValidationResult
import com.informatique.mtcit.business.transactions.marineunit.MarineUnitNavigationAction


class TemporaryRegistrationStrategy @Inject constructor(
    private val repository: ShipRegistrationRepository,
    private val companyRepository: CompanyRepo,
    private val validationUseCase: FormValidationUseCase,
    private val lookupRepository: LookupRepository,
    private val marineUnitRepository: MarineUnitRepository,
    private val temporaryRegistrationRules: TemporaryRegistrationRules
) : TransactionStrategy {

    private var portOptions: List<String> = emptyList()
    private var countryOptions: List<String> = emptyList()
    private var shipTypeOptions: List<String> = emptyList()
    private var marineUnits: List<MarineUnit> = emptyList()
    private var commercialOptions: List<SelectableItem> = emptyList()
    private var typeOptions: List<PersonType> = emptyList()
    private var accumulatedFormData: MutableMap<String, String> = mutableMapOf()

    override suspend fun loadDynamicOptions(): Map<String, List<*>> {
        val ports = lookupRepository.getPorts().getOrNull() ?: emptyList()
        val countries = lookupRepository.getCountries().getOrNull() ?: emptyList()
        val shipTypes = lookupRepository.getShipTypes().getOrNull() ?: emptyList()
        val commercialRegistrations = lookupRepository.getCommercialRegistrations().getOrNull() ?: emptyList()
        val personTypes = lookupRepository.getPersonTypes().getOrNull() ?: emptyList()

        portOptions = ports
        countryOptions = countries
        shipTypeOptions = shipTypes
        commercialOptions = commercialRegistrations
        typeOptions = personTypes

        marineUnits = marineUnitRepository.getUserMarineUnits("currentUserId")

        return mapOf(
            "marineUnits" to marineUnits, // ✅ Return actual MarineUnit objects for validation
            "registrationPort" to ports,
            "ownerNationality" to countries,
            "ownerCountry" to countries,
            "registrationCountry" to countries,
            "unitType" to shipTypes,
            "commercialRegistration" to commercialRegistrations,
            "personType" to personTypes
        )
    }

    override fun getSteps(): List<StepData> {
        val steps = mutableListOf<StepData>()

        // Step 1: Person Type
        steps.add(SharedSteps.personTypeStep(typeOptions))

        // Step 2: Commercial Registration (فقط للشركات)
        val selectedPersonType = accumulatedFormData["selectionPersonType"]
        if (selectedPersonType == "شركة") {
            steps.add(SharedSteps.commercialRegistrationStep(commercialOptions))
        }

        // Step 3: Marine Unit Selection
        steps.add(
            SharedSteps.marineUnitSelectionStep(
                units = marineUnits,
                allowMultipleSelection = false,
                showAddNewButton = true,
                showOwnedUnitsWarning = true
            )
        )

        // ✅ التحقق الصحيح من اختيار المستخدم
        val isAddingNewUnitFlag = accumulatedFormData["isAddingNewUnit"]?.toBoolean() ?: false
        val selectedUnitsJson = accumulatedFormData["selectedMarineUnits"]

        // ✅ المستخدم اختار سفينة موجودة إذا كان فيه JSON مش فاضي ومش "[]"
        val hasSelectedExistingUnit = !selectedUnitsJson.isNullOrEmpty() &&
                selectedUnitsJson != "[]"

        // ✅ WORKAROUND: لو selectedMarineUnits موجود وفاضي "[]" ومفيش isAddingNewUnit flag
        // معناها المستخدم ضغط على الزرار بس الفلاج مبعتش صح
        val isAddingNewUnit = isAddingNewUnitFlag ||
                (selectedUnitsJson == "[]" && accumulatedFormData.containsKey("selectedMarineUnits"))

        // ✅ طباعة للتتبع (Debug)
        println("🔍 DEBUG - isAddingNewUnitFlag: $isAddingNewUnitFlag")
        println("🔍 DEBUG - selectedUnitsJson: $selectedUnitsJson")
        println("🔍 DEBUG - accumulatedFormData: $accumulatedFormData")
        println("🔍 DEBUG - hasSelectedExistingUnit: $hasSelectedExistingUnit")
        println("🔍 DEBUG - isAddingNewUnit (final): $isAddingNewUnit")
        println("🔍 DEBUG - Will show new unit steps: ${isAddingNewUnit && !hasSelectedExistingUnit}")

        // ✅ نضيف steps الإضافة فقط لو المستخدم ضغط "إضافة جديدة" ومش مختار سفينة موجودة
        if (isAddingNewUnit && !hasSelectedExistingUnit) {
            println("✅ Adding new unit steps")

            steps.add(
                SharedSteps.unitSelectionStep(
                    shipTypes = shipTypeOptions,
                    ports = portOptions,
                    countries = countryOptions,
                    includeIMO = true,
                    includeMMSI = true,
                    includeManufacturer = true,
                    maritimeactivity = shipTypeOptions,
                    includeProofDocument = false,
                    includeConstructionDates = true,
                    includeRegistrationCountry = true
                )
            )

            steps.add(
                SharedSteps.marineUnitDimensionsStep(
                    includeHeight = true,
                    includeDecksCount = true
                )
            )

            steps.add(
                SharedSteps.marineUnitWeightsStep(
                    includeMaxPermittedLoad = true
                )
            )

            steps.add(
                SharedSteps.engineInfoStep(
                    manufacturers = listOf(
                        "Manufacturer 1",
                        "Manufacturer 2",
                        "Manufacturer 3"
                    ),
                    countries = countryOptions,
                    fuelTypes = listOf("Gas 80", "Gas 90", "Gas 95", "Diesel", "Electric"),
                    engineConditions = listOf(
                        "New",
                        "Used - Like New",
                        "Used - Good",
                        "Used - Fair",
                        "Used - Poor"
                    ),
                )
            )

            steps.add(
                SharedSteps.ownerInfoStep(
                    nationalities = countryOptions,
                    countries = countryOptions,
                    includeCompanyFields = true,
                )
            )

            steps.add(
                SharedSteps.documentsStep(
                    requiredDocuments = listOf(
                        DocumentConfig(
                            id = "shipbuildingCertificate",
                            labelRes = R.string.shipbuilding_certificate_or_sale_contract,
                            mandatory = true
                        ),
                        DocumentConfig(
                            id = "inspectionDocuments",
                            labelRes = R.string.inspection_documents,
                            mandatory = true
                        )
                    )
                )
            )
        }

        // Review Step (shows all collected data)
        steps.add(SharedSteps.reviewStep())

        // Marine Unit Name Selection Step (final step with "Accept & Send" button that triggers integration)
        steps.add(
            SharedSteps.marineUnitNameSelectionStep(
                showReservationInfo = true
            )
        )

        println("📋 Total steps count: ${steps.size}")
        return steps
    }

    override fun validateStep(step: Int, data: Map<String, Any>): Pair<Boolean, Map<String, String>> {
        val stepData = getSteps().getOrNull(step) ?: return Pair(false, emptyMap())
        val formData = data.mapValues { it.value.toString() }

        // ✅ Get validation rules for this step
        val rules = getValidationRulesForStep(step, stepData)

        // ✅ Use accumulated data for validation (enables cross-step validation)
        return validationUseCase.validateStepWithAccumulatedData(
            stepData = stepData,
            currentStepData = formData,
            allAccumulatedData = accumulatedFormData,
            crossFieldRules = rules
        )
    }

<<<<<<< HEAD
    override fun processStepData(step: Int, data: Map<String, String>): Int {
        println("🔄 processStepData called with: $data")
=======
    /**
     * Get validation rules based on step content
     */
    private fun getValidationRulesForStep(stepIndex: Int, stepData: StepData): List<ValidationRule> {
        val fieldIds = stepData.fields.map { it.id }
        val rules = mutableListOf<ValidationRule>()
>>>>>>> 275e7a2c

        if (fieldIds.contains("grossTonnage")) {
            println("🔍 Step contains grossTonnage field")


            // ✅ Marine Unit Weights Step - Always add cross-step rules
            if (fieldIds.contains("grossTonnage")) {


                println("🔍 Step contains grossTonnage field")


                // ✅ Pass accumulated data to validation rules
                rules.addAll(MarineUnitValidationRules.getAllWeightRules(accumulatedFormData))
                println("🔍 Added ${rules.size} marine unit validation rules")
            }

            // Check if MMSI field exists
            if (accumulatedFormData.containsKey("mmsi")) {
                println("🔍 ✅ Adding MMSI validation rule")
                rules.add(MarineUnitValidationRules.mmsiRequiredForMediumVessels(accumulatedFormData ))
            }
        }

<<<<<<< HEAD
        return step
    }
=======
        // Same-step validations
        if (fieldIds.containsAll(listOf("grossTonnage", "netTonnage"))) {
            rules.add(MarineUnitValidationRules.netTonnageLessThanOrEqualGross())
        }
>>>>>>> 275e7a2c

        if (fieldIds.containsAll(listOf("grossTonnage", "staticLoad"))) {
            rules.add(MarineUnitValidationRules.staticLoadValidation())
        }

        if (fieldIds.containsAll(listOf("staticLoad", "maxPermittedLoad"))) {
            rules.add(MarineUnitValidationRules.maxPermittedLoadValidation())
        }

        // Dimension Rules
        if (fieldIds.containsAll(listOf("overallLength", "overallWidth"))) {
            rules.add(DimensionValidationRules.lengthGreaterThanWidth())
        }

        if (fieldIds.containsAll(listOf("height", "grossTonnage"))) {
            rules.add(DimensionValidationRules.heightValidation())
        }

        if (fieldIds.containsAll(listOf("decksCount", "grossTonnage"))) {
            rules.add(DimensionValidationRules.deckCountValidation())
        }

        // Date Rules
        if (fieldIds.contains("manufacturerYear")) {
            rules.add(DateValidationRules.manufacturerYearValidation())
        }

        if (fieldIds.containsAll(listOf("constructionEndDate", "firstRegistrationDate"))) {
            rules.add(DateValidationRules.registrationAfterConstruction())
        }

        return rules
    }

    override fun processStepData(step: Int, data: Map<String, String>): Map<String, String> {
        println("🔄 processStepData called with: $data")

        // ✅ Update accumulated data
        accumulatedFormData.putAll(data)

        println("📦 accumulatedFormData after update: $accumulatedFormData")

        // ... rest of existing code

        return data
    }

    override suspend fun submit(data: Map<String, String>): Result<Boolean> {
        return repository.submitRegistration(data)
    }

    override fun handleFieldChange(fieldId: String, value: String, formData: Map<String, String>): Map<String, String> {
        if (fieldId == "owner_type") {
            val mutableFormData = formData.toMutableMap()
            when (value) {
                "فرد" -> {
                    mutableFormData.remove("companyName")
                    mutableFormData.remove("companyRegistrationNumber")
                }
            }
            return mutableFormData
        }
        return formData
    }

    override suspend fun onFieldFocusLost(fieldId: String, value: String): FieldFocusResult {
        if (fieldId == "companyRegistrationNumber") {
            return handleCompanyRegistrationLookup(value)
        }
        return FieldFocusResult.NoAction
    }

    private suspend fun handleCompanyRegistrationLookup(registrationNumber: String): FieldFocusResult {
        if (registrationNumber.isBlank()) {
            return FieldFocusResult.Error("companyRegistrationNumber", "رقم السجل التجاري مطلوب")
        }

        if (registrationNumber.length < 3) {
            return FieldFocusResult.Error("companyRegistrationNumber", "رقم السجل التجاري يجب أن يكون أكثر من 3 أرقام")
        }

        return try {
            val result = companyRepository.fetchCompanyLookup(registrationNumber)
                .flowOn(Dispatchers.IO)
                .catch { throw Exception("حدث خطأ أثناء البحث عن الشركة: ${it.message}") }
                .first()

            when (result) {
                is BusinessState.Success -> {
                    val companyData = result.data.result
                    if (companyData != null) {
                        FieldFocusResult.UpdateFields(
                            mapOf(
                                "companyName" to companyData.arabicCommercialName,
                                "companyType" to companyData.commercialRegistrationEntityType
                            )
                        )
                    } else {
                        FieldFocusResult.Error("companyRegistrationNumber", "لم يتم العثور على الشركة")
                    }
                }
                is BusinessState.Error -> FieldFocusResult.Error("companyRegistrationNumber", result.message)
                is BusinessState.Loading -> FieldFocusResult.NoAction
            }
        } catch (e: Exception) {
            FieldFocusResult.Error("companyRegistrationNumber", e.message ?: "حدث خطأ غير متوقع")
        }
    }

    /**
     * Validate marine unit selection using TemporaryRegistrationRules
     * Called from MarineRegistrationViewModel when user clicks "Accept & Send" on review step
     */
    suspend fun validateMarineUnitSelection(unitId: String, userId: String): ValidationResult {
        return try {
            println("🔍 TemporaryRegistrationStrategy: Validating unit $unitId using TemporaryRegistrationRules")

            // Find the selected unit
            val selectedUnit = marineUnits.firstOrNull { it.id == unitId }

            if (selectedUnit == null) {
                println("❌ Unit not found with id: $unitId")
                return ValidationResult.Error("الوحدة البحرية المختارة غير موجودة")
            }

            println("✅ Found unit: ${selectedUnit.name}, id: ${selectedUnit.id}")

            // Use TemporaryRegistrationRules to validate
            val validationResult = temporaryRegistrationRules.validateUnit(selectedUnit, userId)
            val navigationAction = temporaryRegistrationRules.getNavigationAction(validationResult)

            println("✅ Validation result: ${validationResult::class.simpleName}")
            println("✅ Navigation action: ${navigationAction::class.simpleName}")

            ValidationResult.Success(
                validationResult = validationResult,
                navigationAction = navigationAction
            )
        } catch (e: Exception) {
            println("❌ Validation error: ${e.message}")
            e.printStackTrace()
            ValidationResult.Error(e.message ?: "فشل التحقق من حالة الفحص")
        }
    }
}<|MERGE_RESOLUTION|>--- conflicted
+++ resolved
@@ -221,17 +221,12 @@
         )
     }
 
-<<<<<<< HEAD
-    override fun processStepData(step: Int, data: Map<String, String>): Int {
-        println("🔄 processStepData called with: $data")
-=======
     /**
      * Get validation rules based on step content
      */
     private fun getValidationRulesForStep(stepIndex: Int, stepData: StepData): List<ValidationRule> {
         val fieldIds = stepData.fields.map { it.id }
         val rules = mutableListOf<ValidationRule>()
->>>>>>> 275e7a2c
 
         if (fieldIds.contains("grossTonnage")) {
             println("🔍 Step contains grossTonnage field")
@@ -256,15 +251,10 @@
             }
         }
 
-<<<<<<< HEAD
-        return step
-    }
-=======
         // Same-step validations
         if (fieldIds.containsAll(listOf("grossTonnage", "netTonnage"))) {
             rules.add(MarineUnitValidationRules.netTonnageLessThanOrEqualGross())
         }
->>>>>>> 275e7a2c
 
         if (fieldIds.containsAll(listOf("grossTonnage", "staticLoad"))) {
             rules.add(MarineUnitValidationRules.staticLoadValidation())
@@ -299,7 +289,7 @@
         return rules
     }
 
-    override fun processStepData(step: Int, data: Map<String, String>): Map<String, String> {
+    override fun processStepData(step: Int, data: Map<String, String>): Int {
         println("🔄 processStepData called with: $data")
 
         // ✅ Update accumulated data
@@ -309,7 +299,7 @@
 
         // ... rest of existing code
 
-        return data
+        return step
     }
 
     override suspend fun submit(data: Map<String, String>): Result<Boolean> {
