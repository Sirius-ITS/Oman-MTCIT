package com.informatique.mtcit.business.validation

import com.informatique.mtcit.business.validation.rules.ValidationRule
import com.informatique.mtcit.common.FormField
import javax.inject.Inject

class FormValidator @Inject constructor(
    private val crossFieldValidator: CrossFieldValidator
) {

    fun validate(field: FormField): FormField {
        return when (field) {
            is FormField.TextField -> {
                val error = when {
                    field.value.isBlank() -> {
                        if (field.mandatory) "${field.label} is required" else null
                    }
                    field.isNumeric && field.value.any { !it.isDigit() } -> "Must be numeric"
                    field.isPassword && field.value.length < 6 -> "Password too short"
                    else -> null
                }
                field.copy(error = error)
            }

            is FormField.DropDown -> {
                val error = when {
                    field.value.isBlank() -> {
                        if (field.mandatory) "${field.label} must be selected" else null
                    }
                    else -> null
                }
                field.copy(error = error)
            }

            is FormField.CheckBox -> {
                val error = when {
                    !field.checked && field.mandatory -> "You must accept ${field.label}"
                    else -> null
                }
                field.copy(error = error)
            }

            is FormField.DatePicker -> {
                val error = when {
                    field.value.isBlank() -> {
                        if (field.mandatory) "${field.label} is required" else null
                    }
                    else -> null
                }
                field.copy(error = error)
            }

            is FormField.FileUpload -> {
                val error = when {
                    field.value.isBlank() -> {
                        if (field.mandatory) "${field.label} is required" else null
                    }
                    else -> null
                }
                field.copy(error = error)
            }

            is FormField.OwnerList -> {
                // Validate that at least one owner is added if mandatory
                val error = when {
                    field.value == "[]" || field.value.isBlank() -> {
                        if (field.mandatory) "At least one owner must be added" else null
                    }
                    else -> null
                }
                field.copy(error = error)
            }

            is FormField.EngineList -> {
                // Validate that at least one owner is added if mandatory
                val error = when {
                    field.value == "[]" || field.value.isBlank() -> {
                        if (field.mandatory) "At least one engine must be added" else null
                    }
                    else -> null
                }
                field.copy(error = error)
            }

            is FormField.SelectableList<*> -> {
                val error = when {
                    field.value.isBlank() -> {
                        if (field.mandatory) "At least one commercial registration must be selected" else null
                    }
                    else -> null
                }
                field.copy(error = error)
            }
            is FormField.MarineUnitSelector -> {
                val error = when {
                    field.value.isBlank() -> {
                        if (field.mandatory) "${field.label} is required" else null
                    }
                    else -> null
                }
                field.copy(error = error)
            }
            is FormField.RadioGroup-> {
                val error = when {
                    field.value.isBlank() -> {
                        if (field.mandatory) "${field.label} is required" else null
                    }
                    else -> null
                }
                field.copy(error = error)
            }
<<<<<<< HEAD
            is FormField.InfoCard -> {
                val error = when {
                    field.value.isBlank() -> {
                        if (field.mandatory) "${field.label} is required" else null
                    }
                    else -> null
                }
                field.copy(error = error)
            }
            is FormField.PhoneNumberField -> {
                val error = when {
                    field.value.isBlank() -> {
                        if (field.mandatory) "${field.label} is required" else null
                    }
                    else -> null
                }
                field.copy(error = error)
            }
            is FormField.OTPField -> {
                val error = when {
                    field.value.isBlank() -> {
                        if (field.mandatory) "${field.label} is required" else null
=======

            is FormField.SailorList -> {
                val error = when {
                    field.value == "[]" || field.value.isBlank() -> {
                        if (field.mandatory) "At least one sailor must be added" else null
>>>>>>> 19262c1b
                    }
                    else -> null
                }
                field.copy(error = error)
            }
<<<<<<< HEAD

=======
>>>>>>> 19262c1b
        }
    }
    /**
     * Validate with cross-field rules (same step only)
     */
    fun validateWithRules(
        fields: List<FormField>,
        rules: List<ValidationRule>
    ): List<FormField> {
        val basicValidated = validateAll(fields)
        return crossFieldValidator.validateWithRules(basicValidated, rules)
    }

    /**
     * ✅ NEW: Validate with accumulated data from all steps
     */
    fun validateWithAccumulatedData(
        currentStepFields: List<FormField>,
        allFormData: Map<String, String>,
        rules: List<ValidationRule>
    ): List<FormField> {
        println("🔍 FormValidator.validateWithAccumulatedData called")
        println("🔍 Current step fields: ${currentStepFields.map { it.id }}")
        println("🔍 All form data: $allFormData")
        println("🔍 Rules count: ${rules.size}")

        // First apply basic validation
        val basicValidated = currentStepFields.map { field ->
            val value = allFormData[field.id] ?: field.value
            val updatedField = when (field) {
                is FormField.TextField -> field.copy(value = value)
                is FormField.DropDown -> field.copy(value = value)
                is FormField.DatePicker -> field.copy(value = value)
                else -> field
            }
            validate(updatedField)
        }

        println("🔍 After basic validation: ${basicValidated.map { "${it.id}: error=${it.error}" }}")

        // Then apply cross-field validation with accumulated data
        val result = crossFieldValidator.validateWithAccumulatedData(
            basicValidated,
            allFormData,
            rules
        )

        println("🔍 After cross-field validation: ${result.map { "${it.id}: error=${it.error}" }}")

        return result
    }

    fun isFormValid(fields: List<FormField>): Boolean {
        return fields.all { it.error == null }
    }

    fun validateAll(fields: List<FormField>): List<FormField> {
        return fields.map { validate(it) }
    }


}<|MERGE_RESOLUTION|>--- conflicted
+++ resolved
@@ -109,7 +109,6 @@
                 }
                 field.copy(error = error)
             }
-<<<<<<< HEAD
             is FormField.InfoCard -> {
                 val error = when {
                     field.value.isBlank() -> {
@@ -132,22 +131,22 @@
                 val error = when {
                     field.value.isBlank() -> {
                         if (field.mandatory) "${field.label} is required" else null
-=======
+                    }
+                    else -> null
+                }
+                field.copy(error = error)
+            }
+
 
             is FormField.SailorList -> {
                 val error = when {
                     field.value == "[]" || field.value.isBlank() -> {
                         if (field.mandatory) "At least one sailor must be added" else null
->>>>>>> 19262c1b
-                    }
-                    else -> null
-                }
-                field.copy(error = error)
-            }
-<<<<<<< HEAD
-
-=======
->>>>>>> 19262c1b
+                    }
+                    else -> null
+                }
+                field.copy(error = error)
+            }
         }
     }
     /**
