--- conflicted
+++ resolved
@@ -46,7 +46,6 @@
     val deleteRequestEndpoint: String? = null,
 
     /**
-<<<<<<< HEAD
      * ✅ NEW: API endpoint for getting payment receipt
      * Example: "api/v1/registration-requests/payment"
      */
@@ -57,14 +56,14 @@
      * Example: "api/v1/registration-requests/add-payment"
      */
     val paymentSubmitEndpoint: String? = null,
-=======
+
+    /**
      * API endpoint for proceeding with a request based on shipInfoId
      * Uses {shipInfoId} as placeholder
      * Example: "api/v1/mortgage-request/ship-info/{shipInfoId}/proceed-request"
      * This is called when user selects a ship to validate and proceed
      */
     val proceedRequestEndpoint: String? = null,
->>>>>>> 1f98c354
 
     /**
      * Additional transaction-specific configuration
