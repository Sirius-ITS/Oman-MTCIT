--- conflicted
+++ resolved
@@ -283,8 +283,8 @@
                     when (result) {
                         is com.informatique.mtcit.business.transactions.shared.ShipSelectionResult.Success -> {
                             println("✅ Ship selection successful!")
-<<<<<<< HEAD
-                            accumulatedFormData["createdRequestId"] = result.requestId.toString()
+                            accumulatedFormData["requestId"] = result.requestId.toString()
+                            requestId = result.requestId.toLong()
 
                             // ✅ NEW: Store maritime identification data
                             selectedShipImoNumber = result.imoNumber
@@ -297,10 +297,6 @@
                             accumulatedFormData["mmsiNumber"] = result.mmsiNumber ?: ""
                             accumulatedFormData["callSign"] = result.callSign ?: ""
                             accumulatedFormData["needsMaritimeIdentification"] = result.needsMaritimeIdentification.toString()
-=======
-                            accumulatedFormData["requestId"] = result.requestId.toString()
-                            requestId = result.requestId.toLong()
->>>>>>> 5bdfa558
                         }
                         is com.informatique.mtcit.business.transactions.shared.ShipSelectionResult.Error -> {
                             println("❌ Ship selection failed: ${result.message}")
