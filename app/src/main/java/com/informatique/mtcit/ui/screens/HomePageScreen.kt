--- conflicted
+++ resolved
@@ -30,11 +30,8 @@
 import androidx.compose.material.icons.automirrored.filled.ArrowForward
 import androidx.compose.material.icons.filled.AccessTime
 import androidx.compose.material.icons.filled.Apps
-<<<<<<< HEAD
-=======
 import androidx.compose.material.icons.filled.ArrowBack
 import androidx.compose.material.icons.filled.Close
->>>>>>> ddd85327
 import androidx.compose.material.icons.filled.Computer
 import androidx.compose.material.icons.filled.DarkMode
 import androidx.compose.material.icons.filled.Info
@@ -90,14 +87,11 @@
 @OptIn(ExperimentalMaterial3Api::class)
 @Composable
 fun HomePageScreen(navController: NavController) {
+    val categories = LocalCategories.current
     val extraColors = LocalExtraColors.current
-<<<<<<< HEAD
-    val categories = LocalCategories.current
-=======
     val context = LocalContext.current
     val window = (context as? Activity)?.window
     var isFabMenuExpanded by remember { mutableStateOf(false) }
->>>>>>> ddd85327
 
     // Allow drawing behind system bars and make status bar transparent so the gradient can extend into it
     LaunchedEffect(window) {
@@ -193,6 +187,7 @@
                     Spacer(modifier = Modifier.height(24.dp))
                     AvailableServicesSection(
                         navController = navController,
+                        categories = categories,
                         onServiceClick = { serviceId ->
                             // Navigate to service
                         }
@@ -223,21 +218,6 @@
             enter = fadeIn() + expandVertically(),
             exit = fadeOut() + shrinkVertically()
         ) {
-<<<<<<< HEAD
-            item {
-                TopProfileBar()
-                // Welcome message sits above the bottom of header
-                WelcomeSection()
-                // Quick Stats (Circular Progress)
-                QuickStatsCircular()
-                // Available Services Section
-                Spacer(modifier = Modifier.height(24.dp))
-                AvailableServicesSection(
-                    navController = navController,
-                    categories = categories,
-                    onServiceClick = { serviceId ->
-                        // Navigate to service
-=======
             Column(
                 verticalArrangement = Arrangement.spacedBy(8.dp),
                 horizontalAlignment = Alignment.End
@@ -259,7 +239,6 @@
                     onClick = {
                         isFabMenuExpanded = false
                         navController.navigate("settings_screen")
->>>>>>> ddd85327
                     }
                 )
             }
@@ -522,18 +501,6 @@
                 shape = RoundedCornerShape(32.dp),
                 modifier = Modifier.height(34.dp).align(Alignment.CenterVertically)
             ) {
-<<<<<<< HEAD
-                Text(
-                    text = localizedApp(R.string.view_all),
-                    fontSize = 14.sp
-                )
-                Spacer(modifier = Modifier.width(4.dp))
-                Icon(
-                    imageVector = Icons.AutoMirrored.Filled.ArrowForward,
-                    contentDescription = null,
-                    modifier = Modifier.size(16.dp)
-                )
-=======
                 TextButton(
                     onClick = { navController.navigate("mainCategoriesScreen") },
                     colors = ButtonDefaults.textButtonColors(
@@ -546,12 +513,11 @@
                     )
                     Spacer(modifier = Modifier.width(4.dp))
                     Icon(
-                        imageVector = Icons.Default.ArrowBack,
+                        imageVector = Icons.AutoMirrored.Filled.ArrowForward,
                         contentDescription = null,
                         modifier = Modifier.size(16.dp)
                     )
                 }
->>>>>>> ddd85327
             }
         }
 
@@ -702,18 +668,6 @@
                 shape = RoundedCornerShape(32.dp),
                 modifier = Modifier.height(34.dp).align(Alignment.CenterVertically)
             ) {
-<<<<<<< HEAD
-                Text(
-                    text = localizedApp(R.string.view_all),
-                    fontSize = 14.sp
-                )
-                Spacer(modifier = Modifier.width(4.dp))
-                Icon(
-                    imageVector = Icons.AutoMirrored.Filled.ArrowForward,
-                    contentDescription = null,
-                    modifier = Modifier.size(16.dp)
-                )
-=======
                 TextButton(
                     onClick = { /* View all */ },
                     colors = ButtonDefaults.textButtonColors(
@@ -726,12 +680,11 @@
                     )
                     Spacer(modifier = Modifier.width(4.dp))
                     Icon(
-                        imageVector = Icons.Default.ArrowBack,
+                        imageVector = Icons.AutoMirrored.Filled.ArrowForward,
                         contentDescription = null,
                         modifier = Modifier.size(16.dp)
                     )
                 }
->>>>>>> ddd85327
             }
         }
         EventCard(
