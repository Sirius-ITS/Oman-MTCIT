--- conflicted
+++ resolved
@@ -256,11 +256,7 @@
                     onDeclarationChange = { accepted ->
                         declarationAccepted = accepted
                     },
-<<<<<<< HEAD
                     onTriggerNext = { viewModel.nextStep() }, // ✅ مرر الـ ViewModel function
-=======
-                    onTriggerNext = { viewModel.nextStep() },
-                    navController = navController,
                     // Pass only validation state for loading indicator
                     validationState = if (viewModel is MarineRegistrationViewModel) {
                         viewModel.validationState.collectAsState().value
@@ -273,7 +269,6 @@
                     } else {
                         null
                     }
->>>>>>> 275e7a2c
                 )
             }
         }
