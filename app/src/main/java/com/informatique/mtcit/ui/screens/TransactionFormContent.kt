package com.informatique.mtcit.ui.screens

import androidx.compose.foundation.background
import androidx.compose.foundation.border
import androidx.compose.foundation.clickable
import androidx.compose.foundation.layout.*
import androidx.compose.foundation.layout.Arrangement
import androidx.compose.foundation.rememberScrollState
import androidx.compose.foundation.shape.CircleShape
import androidx.compose.foundation.shape.RoundedCornerShape
import androidx.compose.foundation.verticalScroll
import androidx.compose.material.icons.Icons
import androidx.compose.material.icons.automirrored.filled.ArrowBack
import androidx.compose.material.icons.automirrored.filled.NavigateNext
import androidx.compose.material.icons.filled.Settings
import androidx.compose.material3.*
import androidx.compose.runtime.*
import androidx.compose.ui.Alignment
import androidx.compose.ui.Modifier
import androidx.compose.ui.draw.clip
import androidx.compose.ui.draw.shadow
import androidx.compose.ui.graphics.Color
import androidx.compose.ui.text.font.FontWeight
import androidx.compose.ui.unit.dp
import androidx.compose.ui.unit.sp
import androidx.lifecycle.viewmodel.compose.viewModel
import androidx.navigation.NavController
import com.informatique.mtcit.navigation.NavRoutes
import com.informatique.mtcit.R
import com.informatique.mtcit.business.transactions.TransactionState
import com.informatique.mtcit.ui.components.*
import com.informatique.mtcit.common.FormField
import com.informatique.mtcit.ui.viewmodels.StepData as ViewModelStepData
import com.informatique.mtcit.ui.base.UIState
import com.informatique.mtcit.ui.theme.LocalExtraColors
import com.informatique.mtcit.ui.viewmodels.BaseTransactionViewModel

/**
 * Generic Transaction Form Content - Shared UI for all transaction screens
 * This composable contains the common UI structure used by all transaction categories
 */
@OptIn(ExperimentalMaterial3Api::class)
@Composable
fun TransactionFormContent(
    navController: NavController,
    uiState: TransactionState,
    submissionState: UIState<Boolean>,
    transactionTitle: String,
    onFieldValueChange: (String, String) -> Unit,
    onFieldFocusLost: (String, String) -> Unit,
    isFieldLoading: (String) -> Boolean,
    onOpenFilePicker: (String, List<String>) -> Unit,
    onViewFile: (String, String) -> Unit,
    onRemoveFile: (String) -> Unit,
    goToStep: (Int) -> Unit,
    previousStep: () -> Unit,
    nextStep: () -> Unit,
    submitForm: () -> Unit,
    viewModel: BaseTransactionViewModel
) {
    val extraColors = LocalExtraColors.current

    Scaffold(
        modifier = Modifier.fillMaxSize(),
        containerColor = extraColors.background,
        topBar = {
            CenterAlignedTopAppBar(
                title = {
                    Text(
                        text = transactionTitle,
                        fontSize = 18.sp,
                        color = extraColors.whiteInDarkMode,
                        fontWeight = FontWeight.Medium,
                        maxLines = 2
                    )
                },
                navigationIcon = {
                    Box(
                        modifier = Modifier
                            .padding(start = 12.dp)
                            .size(38.dp)
                            .clip(CircleShape)
                            .border(
                                width = 1.dp,
                                color = Color(0xFF4A7BA7 ),
                                shape = CircleShape
                            )
                            .shadow(
                                elevation = 20.dp,
                                shape = CircleShape,
                                ambientColor = Color(0xFF4A7BA7).copy(alpha = 0.3f),
                                spotColor = Color(0xFF4A7BA7).copy(alpha = 0.3f)
                            )
                            .background(extraColors.navy18223B)
                            .clickable { navController.popBackStack() },
                        contentAlignment = Alignment.Center
                    ) {
                        Icon(
                            imageVector = Icons.AutoMirrored.Filled.ArrowBack,
                            contentDescription = "Back",
                            tint = extraColors.iconBack2
                        )
                    }
                },
<<<<<<< HEAD
=======
                actions = {
                    Box(
                        modifier = Modifier
                            .padding(end = 12.dp)
                            .size(38.dp)
                            .clip(CircleShape)
                            .border(
                                width = 1.dp,
                                color = Color(0xFF4A7BA7 ),
                                shape = CircleShape
                            )
                            .shadow(
                                elevation = 20.dp,
                                shape = CircleShape,
                                ambientColor = Color(0xFF4A7BA7).copy(alpha = 0.3f),
                                spotColor = Color(0xFF4A7BA7).copy(alpha = 0.3f)
                            )
                            .background(extraColors.navy18223B)
                            .clickable { navController.navigate(NavRoutes.SettingsRoute.route) },
                        contentAlignment = Alignment.Center
                    ) {
                        Icon(
                            imageVector = Icons.Default.Settings,
                            contentDescription = "Settings",
                            tint = extraColors.iconBack2
                        )
                    }
                },
>>>>>>> 16a9de8b
                colors = TopAppBarDefaults.centerAlignedTopAppBarColors(
                    containerColor = Color.Transparent
                )
            )
        },
        bottomBar = {
            // Bottom Navigation Bar
            GenericNavigationBottomBar(
                currentStep = uiState.currentStep,
                totalSteps = uiState.steps.size,
                onPreviousClick = previousStep,
                onNextClick = {
                    if (uiState.currentStep < uiState.steps.size - 1) {
                        nextStep()
                    } else {
                        submitForm()
                    }
                },
                canProceed = uiState.canProceedToNext,
                isSubmitting = submissionState is UIState.Loading
            )
        }
    ) { paddingValues ->
        // Main content area
        Column(
            modifier = Modifier
                .fillMaxSize()
                .padding(paddingValues)
                .verticalScroll(rememberScrollState())
        ) {
            DynamicStepper(
                steps = uiState.steps.map { localizedApp(it.titleRes) },
                currentStep = uiState.currentStep,
                completedSteps = uiState.completedSteps,
                onStepClick = goToStep,
                modifier = Modifier.padding(horizontal = 16.dp).padding(top = 10.dp , bottom = 4.dp)
            )

            // Form Content
            val currentStepData = uiState.steps.getOrNull(uiState.currentStep)
            if (currentStepData != null) {
                // Step Header Card
                Card(
                    modifier = Modifier
                        .fillMaxWidth()
                        .padding(horizontal = 16.dp).padding(top = 4.dp, bottom = 18.dp),
                    colors = CardDefaults.cardColors(
                        containerColor = extraColors.cardBackground
                    ),
                    elevation = CardDefaults.cardElevation(defaultElevation = 0.dp),
                    shape = RoundedCornerShape(16.dp)
                ) {
                    Column(
                        modifier = Modifier.padding(20.dp)
                    ) {
                        Text(
                            text = localizedApp(currentStepData.titleRes),
                            style = MaterialTheme.typography.headlineSmall,
                            fontWeight = FontWeight.Medium,
                            fontSize = 18.sp,
                            color = extraColors.whiteInDarkMode,
                            modifier = Modifier.padding(bottom = 8.dp)
                        )

                        Text(
                            text = localizedApp(currentStepData.descriptionRes),
                            style = MaterialTheme.typography.bodyMedium,
                            color = extraColors.textSubTitle
                        )
                    }
                }

                // Dynamic Form - Outside Card
                val componentStepData = ViewModelStepData(
                    titleRes = currentStepData.titleRes,
                    descriptionRes = currentStepData.descriptionRes,
                    fields = currentStepData.fields.map { field ->
                        updateFieldWithFormData(field, uiState.formData, uiState.fieldErrors)
                    }
                )

                DynamicStepForm(
                    stepData = componentStepData,
                    formData = uiState.formData,
                    onFieldChange = { fieldId, value, _ -> onFieldValueChange(fieldId, value) },
                    onFieldFocusLost = { fieldId, value -> onFieldFocusLost(fieldId, value) },
                    isFieldLoading = isFieldLoading,
                    showConditionalFields = { fieldId ->
                        when (fieldId) {
                            "companyName", "companyRegistrationNumber", "companyType" ->
                                uiState.formData["isCompany"] == "true"
                            else -> true
                        }
                    },
                    onOpenFilePicker = onOpenFilePicker,
                    onViewFile = onViewFile,
                    onRemoveFile = onRemoveFile,
                    allSteps = uiState.steps,
                    onTriggerNext = { viewModel.nextStep() } // ✅ مرر الـ ViewModel function
                )
            }
        }
    }
}

@Composable
fun GenericNavigationBottomBar(
    currentStep: Int,
    totalSteps: Int,
    onPreviousClick: () -> Unit,
    onNextClick: () -> Unit,
    canProceed: Boolean,
    isSubmitting: Boolean = false
) {
    val extraColors = LocalExtraColors.current
    Card(
        modifier = Modifier.fillMaxWidth(),
        shape = RoundedCornerShape(
            topStart = 16.dp,
            topEnd = 16.dp
        ),
        colors = CardDefaults.cardColors(
            containerColor = Color.Transparent
        ),
        elevation = CardDefaults.cardElevation(defaultElevation = 0.dp)
    ) {
        Row(
            modifier = Modifier
                .fillMaxWidth()
                .padding(horizontal = 16.dp)
                .padding(bottom = 18.dp, top = 4.dp),
            horizontalArrangement = Arrangement.Center,
            verticalAlignment = Alignment.CenterVertically
        ) {
            if (currentStep > 0) {
                OutlinedButton(
                    onClick = onPreviousClick,
                    modifier = Modifier.weight(1f),
                    colors = ButtonDefaults.outlinedButtonColors(
                        containerColor = extraColors.startServiceButton,
                        contentColor = Color.White
                    ),
                    shape = RoundedCornerShape(18.dp)
                ) {
                    Text(localizedApp(R.string.back_button))
                }
            }
            Spacer(modifier = Modifier.width(12.dp))
            Button(
                onClick = onNextClick,
                enabled = canProceed && !isSubmitting,
                modifier = Modifier.weight(1f),
                colors = ButtonDefaults.buttonColors(
                    containerColor = extraColors.startServiceButton,
                    contentColor = Color.White
                ),
                border = ButtonDefaults.outlinedButtonBorder(
                    enabled = canProceed && !isSubmitting
                ),
                shape = RoundedCornerShape(18.dp)
            ) {
                if (currentStep < totalSteps - 1) {
                    Row(
                        verticalAlignment = Alignment.CenterVertically
                    ) {
                        Text(localizedApp(R.string.next_button))
                        Spacer(modifier = Modifier.width(8.dp))
                        Icon(
                            imageVector = Icons.AutoMirrored.Default.NavigateNext,
                            contentDescription = null,
                            modifier = Modifier.size(18.dp)
                        )
                    }
                } else {
                    Text(localizedApp(R.string.submit_button))
                }
            }
        }
    }
}

@Composable
private fun updateFieldWithFormData(
    field: FormField,
    formData: Map<String, String>,
    fieldErrors: Map<String, String>
): FormField {
    val value = formData[field.id] ?: ""
    val error = fieldErrors[field.id]

    // Localize the label if it has a resource ID
    val localizedLabel = if (field.labelRes != 0) localizedApp(field.labelRes) else field.label

    return when (field) {
        is FormField.TextField -> field.copy(
            label = localizedLabel,
            value = value,
            error = error
        )
        is FormField.DropDown -> field.copy(
            label = localizedLabel,
            options = if (field.optionRes.isNotEmpty()) field.optionRes.map { localizedApp(it) } else field.options,
            selectedOption = value.ifEmpty { null },
            value = value,
            error = error
        )
        is FormField.CheckBox -> field.copy(
            label = localizedLabel,
            checked = value == "true",
            error = error
        )
        is FormField.DatePicker -> field.copy(
            label = localizedLabel,
            value = value,
            error = error
        )
        is FormField.FileUpload -> field.copy(
            label = localizedLabel,
            value = value,
            error = error
        )
        is FormField.OwnerList -> field.copy(
            label = localizedLabel,
            value = value.ifEmpty { "[]" }, // Ensure valid JSON
            error = error
        )
        is FormField.MarineUnitSelector -> field.copy(
            label = localizedLabel,
            value = value,
            error = error
        )

        is FormField.SelectableList<*> -> field.copy(
            label = localizedLabel,
            value = value,
            error = error
        )
        is FormField.EngineList -> field.copy(
            label = localizedLabel,
            value = value.ifEmpty { "[]" },
            error = error
        )
        is FormField.RadioGroup -> field.copy(
            label = localizedLabel,
            value = value.ifEmpty { "[]" },
            error = error
        )

    }
}<|MERGE_RESOLUTION|>--- conflicted
+++ resolved
@@ -102,8 +102,6 @@
                         )
                     }
                 },
-<<<<<<< HEAD
-=======
                 actions = {
                     Box(
                         modifier = Modifier
@@ -132,7 +130,6 @@
                         )
                     }
                 },
->>>>>>> 16a9de8b
                 colors = TopAppBarDefaults.centerAlignedTopAppBarColors(
                     containerColor = Color.Transparent
                 )
