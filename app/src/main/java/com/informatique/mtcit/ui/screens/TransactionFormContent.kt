--- conflicted
+++ resolved
@@ -239,13 +239,11 @@
                     onViewFile = onViewFile,
                     onRemoveFile = onRemoveFile,
                     allSteps = uiState.steps,
-<<<<<<< HEAD
                     onDeclarationChange = { accepted ->
                         declarationAccepted = accepted
-                    }
-=======
-                    onTriggerNext = { viewModel.nextStep() } // ✅ مرر الـ ViewModel function
->>>>>>> 4aef3ccb
+                    },
+                    onTriggerNext = { viewModel.nextStep() }, // ✅ مرر الـ ViewModel function
+
                 )
             }
         }
