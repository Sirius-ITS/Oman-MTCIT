package com.informatique.mtcit.ui.components

import androidx.compose.foundation.layout.*
import androidx.compose.runtime.Composable
import androidx.compose.runtime.LaunchedEffect
import androidx.compose.runtime.getValue
import androidx.compose.runtime.mutableStateOf
import androidx.compose.runtime.remember
import androidx.compose.runtime.rememberCoroutineScope
import androidx.compose.runtime.setValue
import androidx.compose.ui.Modifier
import androidx.compose.ui.unit.dp
import androidx.navigation.NavController
import com.informatique.mtcit.common.FormField
import com.informatique.mtcit.navigation.NavRoutes
import com.informatique.mtcit.ui.screens.RequestDetail.CheckShipCondition
import com.informatique.mtcit.ui.viewmodels.StepData
import kotlinx.coroutines.delay
import kotlinx.coroutines.launch
import kotlinx.serialization.json.Json


@Composable
fun DynamicStepForm(
    stepData: StepData,
    formData: Map<String, String> = emptyMap(), // Add formData parameter
    onFieldChange: (String, String, Boolean?) -> Unit,
    onFieldFocusLost: (String, String) -> Unit = { _, _ -> },
    isFieldLoading: (String) -> Boolean = { false },
    showConditionalFields: (String) -> Boolean = { true },
    onOpenFilePicker: ((String, List<String>) -> Unit)? = null,
    onViewFile: ((String, String) -> Unit)? = null,
    onRemoveFile: ((String) -> Unit)? = null,
    allSteps: List<StepData> = emptyList(), // Add parameter to pass all steps for review
<<<<<<< HEAD
    onDeclarationChange: ((Boolean) -> Unit), // Changed to declaration callback
    onTriggerNext: () -> Unit // ✅ أضف الـ parameter ده
=======
    onDeclarationChange: ((Boolean) -> Unit)? = null, // Changed to declaration callback
    onTriggerNext: () -> Unit, // ✅ أضف الـ parameter ده
    // NEW: Validation parameters
    validationState: com.informatique.mtcit.ui.viewmodels.ValidationState = com.informatique.mtcit.ui.viewmodels.ValidationState.Idle,
    onMarineUnitSelected: ((String) -> Unit)? = null
>>>>>>> 275e7a2c
) {

    var acknowledgeCheck by remember { mutableStateOf<Boolean>(false) }
    var selectedId by remember { mutableStateOf<String?>(null) }
    var selectedPersonId by remember { mutableStateOf("فرد") }

    // Detect Review Step: If no fields, show ReviewStepContent
    if (stepData.fields.isEmpty() && allSteps.isNotEmpty()) {
        // This is the review step - show summary of all collected data
        ReviewStepContent(
            steps = allSteps,
            formData = formData,
<<<<<<< HEAD
            onCheckChanged = {
                acknowledgeCheck = it
                onDeclarationChange(it)
            },
            checked = acknowledgeCheck
=======
            onDeclarationChange = onDeclarationChange
>>>>>>> 275e7a2c
        )
    } else {
        // Regular step - show form fields
        Column(
            modifier = Modifier.fillMaxWidth().padding(horizontal = 16.dp),
            verticalArrangement = Arrangement.spacedBy(16.dp)
        ) {
            stepData.fields.forEach { field ->
                // Only show field if it passes conditional visibility check
                if (showConditionalFields(field.id)) {
                    when (field) {
                        is FormField.TextField -> {
                            // Special handling for company registration number field
                            if (field.id == "companyRegistrationNumber") {
                                FocusAwareTextField(
                                    value = field.value,
                                    onValueChange = { onFieldChange(field.id, it, null) },
                                    onFocusLost = { value -> onFieldFocusLost(field.id, value) },
                                    label = field.label,
                                    isPassword = field.isPassword,
                                    isNumeric = field.isNumeric,
                                    error = field.error,
                                    mandatory = field.mandatory,
                                    isLoading = isFieldLoading(field.id)
                                )
                            }
                            // Make company name and type fields read-only
                            else if (field.id == "companyName" || field.id == "companyType") {
                                FocusAwareTextField(
                                    value = field.value,
                                    onValueChange = { /* Read-only, no change allowed */ },
                                    label = field.label,
                                    error = field.error,
                                    mandatory = field.mandatory,
                                    readOnly = true
                                )
                            }
                            // Regular text fields
                            else {
                                CustomTextField(
                                    value = field.value,
                                    onValueChange = { onFieldChange(field.id, it, null) },
                                    label = field.label,
                                    isPassword = field.isPassword,
                                    isNumeric = field.isNumeric,
                                    error = field.error,
                                    mandatory = field.mandatory,
                                    placeholder = field.label,
                                    enabled = true
                                )
                            }
                        }

                        is FormField.DropDown -> {
                            CustomDropdown(
                                label = field.label,
                                options = field.options,
                                selectedOption = field.selectedOption,
                                onOptionSelected = { onFieldChange(field.id, it, null) },
                                error = field.error,
                                mandatory = field.mandatory,
                                placeholder = field.label
                            )
                        }

                        is FormField.CheckBox -> {
                            CustomCheckBox(
                                checked = field.checked,
                                onCheckedChange = { onFieldChange(field.id, "", it) },
                                label = field.label,
                                error = field.error
                            )
                        }

                        is FormField.DatePicker -> {
                            CustomDatePicker(
                                value = field.value,
                                onValueChange = { onFieldChange(field.id, it, null) },
                                label = field.label,
                                error = field.error,
                                allowPastDates = field.allowPastDates,
                                mandatory = field.mandatory
                            )
                        }

                        is FormField.FileUpload -> {
                            CustomFileUpload(
                                value = field.value,
                                onValueChange = { onFieldChange(field.id, it, null) },
                                label = field.label,
                                error = field.error,
                                allowedTypes = field.allowedTypes,
                                maxSizeMB = field.maxSizeMB,
                                mandatory = field.mandatory,
                                fieldId = field.id,
                                onOpenFilePicker = onOpenFilePicker,
                                onViewFile = onViewFile,
                                onRemoveFile = onRemoveFile
                            )
                        }

                        is FormField.OwnerList -> {
                            // Parse owners from JSON value
                            val owners = remember(field.value) {
                                try {
                                    Json.decodeFromString<List<OwnerData>>(
                                        field.value
                                    )
                                    Json.decodeFromString<List<OwnerData>>(field.value)
                                } catch (_: Exception) {
                                    emptyList<OwnerData>()
                                }
                            }

                            // Get total count from form data if totalCountFieldId is specified
                            val totalCount = field.totalCountFieldId?.let { countFieldId ->
                                formData[countFieldId] // Retrieve from form data
                            }

                            OwnerListManager(
                                owners = owners,
                                nationalities = field.nationalities,
                                countries = field.countries,
                                includeCompanyFields = field.includeCompanyFields,
                                totalOwnersCount = totalCount,
                                onOwnersChange = { updatedOwners ->
                                    val json = Json.encodeToString(updatedOwners)
                                    onFieldChange(field.id, json, null)
                                },
                                onTotalCountChange = field.totalCountFieldId?.let { countFieldId ->
                                    { count -> onFieldChange(countFieldId, count, null) }
                                }
                            )
                        }
                        is FormField.EngineList -> {
                            val engines = remember(field.value) {
                                try {
                                    Json.decodeFromString<List<EngineData>>(
                                        field.value
                                    )
                                    Json.decodeFromString<List<EngineData>>(field.value)
                                } catch (_: Exception) {
                                    emptyList()
                                }
                            }

                            EngineListManager(
                                engines = engines,
                                manufacturers = field.manufacturers,
                                countries = field.countries,
                                fuelTypes = field.fuelTypes,
                                conditions = field.engineConditions,
                                onEnginesChange = { updatedEngines ->
                                    val json = Json.encodeToString(updatedEngines)
                                    onFieldChange(field.id, json, null)
                                }
                            )
                        }
                        is FormField.MarineUnitSelector -> {
                            // Parse selected unit IDs from JSON
                            val selectedIds = remember(field.value) {
                                try {
                                    Json.decodeFromString<List<String>>(field.value)
                                } catch (_: Exception) {
                                    emptyList<String>()
                                }
                            }
                            var shouldTriggerNext by remember { mutableStateOf(false) }
                            LaunchedEffect(shouldTriggerNext) {
                                if (shouldTriggerNext) {
                                    onTriggerNext()
                                    shouldTriggerNext = false
                                }
                            }

                            MarineUnitSelectorManager(
                                units = field.units,
                                selectedUnitIds = selectedIds,
                                allowMultipleSelection = field.allowMultipleSelection,
                                showOwnedUnitsWarning = field.showOwnedUnitsWarning,
                                showAddNewButton = field.showAddNewButton,
                                addNewUnit = {
                                    // Clear selection and set flag
                                    onFieldChange(field.id, "[]", null)
                                    onFieldChange("isAddingNewUnit", "true", null)

                                    // Trigger next step immediately (no need to wait for Next button)
                                    onTriggerNext()
                                },
                                onSelectionChange = { updatedSelection ->
                                    val json = Json.encodeToString(updatedSelection)
                                    onFieldChange(field.id, json, null)
<<<<<<< HEAD
                                }
=======
                                    // Remove hardcoded navigation - let validation handle it
                                },
                                // Pass validation parameters down to MarineUnitSelectorManager
                                validationState = validationState,
                                onMarineUnitSelected = onMarineUnitSelected
>>>>>>> 275e7a2c
                            )
                        }

                        is FormField.SelectableList<*> -> {
                            when(field.id){
                                "selectionPersonType" -> {
//                                    onFieldChange(field.id, selectedPersonId, null)

                                    SelectableList(
                                        items = field.options,
                                        uiItem = { item ->
                                            PersonTypeCard(
                                                item = item as PersonType,
                                                defaultValue = selectedPersonId == item.title,
                                                isSelected = selectedPersonId == item.title,
                                                onClick = {
                                                    println("━━━━━━━━━━━━━━━━━━━━━━━━━━")
                                                    println("🎯 PersonType clicked")
                                                    println("📝 Field ID: ${field.id}")
                                                    println("🆔 Item ID: ${item.id}")
                                                    println("📊 Item Title: ${item.title}")
                                                    println("━━━━━━━━━━━━━━━━━━━━━━━━━━")

                                                    selectedPersonId = item.title

                                                    // ✅ الحل: ابعت الـ title مش الـ JSON
                                                    onFieldChange(field.id, item.title, null)
                                                }
                                            )
                                        }
                                    )
                                }

                                "selectionData" -> {
                                    SelectableList(
                                        items = field.options,
                                        uiItem = { item ->
                                            SelectableItemCard(
                                                item = item as SelectableItem,
                                                isSelected = selectedId == item.id,
                                                onClick = {
                                                    println("━━━━━━━━━━━━━━━━━━━━━━━━━━")
                                                    println("🎯 SelectableItem clicked")
                                                    println("📝 Field ID: ${field.id}")
                                                    println("🆔 Item ID: ${item.id}")
                                                    println("📊 Item Title: ${item.title}")
                                                    println("━━━━━━━━━━━━━━━━━━━━━━━━━━")

                                                    selectedId = item.id

                                                    // ✅ الحل: ابعت الـ title أو id حسب احتياجك
                                                    onFieldChange(field.id, item.title, null)
                                                }
                                            )
                                        }
                                    )
                                }
                            }
                        }
                        is FormField.RadioGroup -> {
                            // ✅ Create a local state to track selection
                            var localSelection by remember {
                                mutableStateOf(field.selectedValue)
                            }

                            RadioGroupManager(
                                field = field as FormField.RadioGroup,
                                selectedValue = localSelection, // ✅ Use local state
                                onValueChange = { newValue ->
                                    localSelection = newValue // ✅ Update local state first
                                    onFieldChange(field.id, newValue, null) // Then notify parent
                                }
                            )
                        }

                        is FormField.SailorList -> {
                            val sailors = remember(field.value) {
                                try {
                                    Json.decodeFromString<List<SailorData>>(
                                        field.value
                                    )
                                    Json.decodeFromString<List<SailorData>>(field.value)
                                } catch (_: Exception) {
                                    emptyList()
                                }
                            }

                            SailorListManager(
                                sailors = sailors,
                                jobs = field.jobs,
                                onSailorChange = { updatedSailors ->
                                    val json = Json.encodeToString(updatedSailors)
                                    onFieldChange(field.id, json, null)
                                }
                            )
                        }
                    }
                }
            }
        }
    }
}<|MERGE_RESOLUTION|>--- conflicted
+++ resolved
@@ -10,6 +10,7 @@
 import androidx.compose.runtime.setValue
 import androidx.compose.ui.Modifier
 import androidx.compose.ui.unit.dp
+import androidx.lifecycle.viewmodel.compose.viewModel
 import androidx.navigation.NavController
 import com.informatique.mtcit.common.FormField
 import com.informatique.mtcit.navigation.NavRoutes
@@ -32,19 +33,13 @@
     onViewFile: ((String, String) -> Unit)? = null,
     onRemoveFile: ((String) -> Unit)? = null,
     allSteps: List<StepData> = emptyList(), // Add parameter to pass all steps for review
-<<<<<<< HEAD
-    onDeclarationChange: ((Boolean) -> Unit), // Changed to declaration callback
-    onTriggerNext: () -> Unit // ✅ أضف الـ parameter ده
-=======
     onDeclarationChange: ((Boolean) -> Unit)? = null, // Changed to declaration callback
     onTriggerNext: () -> Unit, // ✅ أضف الـ parameter ده
     // NEW: Validation parameters
     validationState: com.informatique.mtcit.ui.viewmodels.ValidationState = com.informatique.mtcit.ui.viewmodels.ValidationState.Idle,
     onMarineUnitSelected: ((String) -> Unit)? = null
->>>>>>> 275e7a2c
 ) {
 
-    var acknowledgeCheck by remember { mutableStateOf<Boolean>(false) }
     var selectedId by remember { mutableStateOf<String?>(null) }
     var selectedPersonId by remember { mutableStateOf("فرد") }
 
@@ -54,15 +49,7 @@
         ReviewStepContent(
             steps = allSteps,
             formData = formData,
-<<<<<<< HEAD
-            onCheckChanged = {
-                acknowledgeCheck = it
-                onDeclarationChange(it)
-            },
-            checked = acknowledgeCheck
-=======
             onDeclarationChange = onDeclarationChange
->>>>>>> 275e7a2c
         )
     } else {
         // Regular step - show form fields
@@ -253,25 +240,19 @@
                                     onTriggerNext()
                                 },
                                 onSelectionChange = { updatedSelection ->
-                                    val json = Json.encodeToString(updatedSelection)
+                                    val json = kotlinx.serialization.json.Json.encodeToString(updatedSelection)
                                     onFieldChange(field.id, json, null)
-<<<<<<< HEAD
-                                }
-=======
                                     // Remove hardcoded navigation - let validation handle it
                                 },
                                 // Pass validation parameters down to MarineUnitSelectorManager
                                 validationState = validationState,
                                 onMarineUnitSelected = onMarineUnitSelected
->>>>>>> 275e7a2c
                             )
                         }
 
                         is FormField.SelectableList<*> -> {
                             when(field.id){
                                 "selectionPersonType" -> {
-//                                    onFieldChange(field.id, selectedPersonId, null)
-
                                     SelectableList(
                                         items = field.options,
                                         uiItem = { item ->
