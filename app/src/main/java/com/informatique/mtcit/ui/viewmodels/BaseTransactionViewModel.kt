--- conflicted
+++ resolved
@@ -212,14 +212,9 @@
             // Handle dynamic field changes via strategy
             val updatedFormData = strategy.handleFieldChange(fieldId, value, newFormData)
 
-<<<<<<< HEAD
-            // ✅ Check if we need to refresh steps (for fishing boat type selection OR ship category selection)
-            val shouldRefreshSteps = updatedFormData.containsKey("_triggerRefresh")
-=======
             // ✅ Check if we need to refresh steps
             val shouldRefreshStepsForUnitType = fieldId == "unitType" && updatedFormData.containsKey("_triggerRefresh")
             val shouldRefreshSteps = shouldRefreshStepsForPersonType || shouldRefreshStepsForUnitType
->>>>>>> 36eeeb07
 
             // Remove the trigger flag from form data if present
             val cleanedFormData = updatedFormData.toMutableMap().apply {
@@ -228,11 +223,8 @@
 
             // ✅ Refresh steps if needed
             val updatedSteps = if (shouldRefreshSteps) {
-<<<<<<< HEAD
+                println("🔄 Refreshing steps because ${if (shouldRefreshStepsForPersonType) "person type" else "unit type"} changed")
                 println("🔄 Refreshing steps because field '$fieldId' changed and triggered refresh")
-=======
-                println("🔄 Refreshing steps because ${if (shouldRefreshStepsForPersonType) "person type" else "unit type"} changed")
->>>>>>> 36eeeb07
                 strategy.getSteps()
             } else {
                 currentState.steps
@@ -388,25 +380,6 @@
                 }
             }
 
-<<<<<<< HEAD
-            navigationUseCase.getPreviousStep(currentState.currentStep)?.let { prevStep ->
-                _uiState.value = currentState.copy(
-                    currentStep = if (currentState.formData.filterValues { it == "فرد" }.isNotEmpty() && prevStep == 1)
-                        (0) else prevStep,
-                    canProceedToNext = navigationUseCase.canProceedToNext(
-                        prevStep,
-                        currentState.steps,
-                        currentState.formData
-                    )
-                )
-
-                // ✅ NEW: Load lookups for the previous step
-                val targetStep = if (currentState.formData.filterValues { it == "فرد" }.isNotEmpty() && prevStep == 1) 0 else prevStep
-                currentStrategy?.let { strategy ->
-                    viewModelScope.launch {
-                        strategy.onStepOpened(targetStep)
-                    }
-=======
         viewModelScope.launch {
             navigationUseCase.getPreviousStep(currentState.currentStep)?.let { prevStep ->
                 // ✅ Check if we're going back FROM marine unit selection step
@@ -446,7 +419,6 @@
                             currentState.formData
                         )
                     )
->>>>>>> 36eeeb07
                 }
             }
         }
