--- conflicted
+++ resolved
@@ -451,83 +451,7 @@
                             titleRes = R.string.transaction_cancel_permanent_registration,
                             descriptionRes = R.string.transaction_cancel_permanent_registration_desc,
                             route = NavRoutes.CancelRegistrationRoute.route,
-                            routeInfo = "route-4",
-                            fees = "20 ريال",
-                            requirements = Requirement(
-                                id = "temporary_registration_certificate_id",
-                                serviceSummaryList = listOf(
-                                    ServiceSummary(
-                                        type = "fee",
-                                        value = "20 ريال",
-                                        label = "الرسوم",
-                                        icon = Icons.Default.Timer,
-                                    ),
-                                    ServiceSummary(
-                                        type = "duration",
-                                        value = "5-1 أيام",
-                                        label = "المدة الزمنية",
-                                        icon = Icons.Default.Timer,
-                                    )
-                                ),
-                                serviceInfoList = listOf(
-                                    ServiceInfo(
-                                        id = 1,
-                                        title = "المتطلبات",
-                                        data = listOf(
-                                            ServiceInfoSteps(
-                                                id = 1,
-                                                stepNo = 1,
-                                                title = "نسخة من بطاقة الهوية",
-                                                subTitle = null,
-                                                value = null
-                                            ),
-                                            ServiceInfoSteps(
-                                                id = 2,
-                                                stepNo = 2,
-                                                title = "صورة للسفينة (جديدة وواضحة)",
-                                                subTitle = null,
-                                                value = null
-                                            ),
-                                            ServiceInfoSteps(
-                                                id = 3,
-                                                stepNo = 3,
-                                                title = "إيصال دفع الرسوم",
-                                                subTitle = null,
-                                                value = null
-                                            )
-                                        )
-                                    ),
-                                    ServiceInfo(
-                                        id = 2,
-                                        title = "المتطلبات 2",
-                                        data = listOf(
-                                            ServiceInfoSteps(
-                                                id = 1,
-                                                stepNo = 1,
-                                                title = "نسخة من بطاقة الهوية2",
-                                                subTitle = null,
-                                                value = null
-                                            ),
-                                            ServiceInfoSteps(
-                                                id = 2,
-                                                stepNo = 2,
-                                                title = "صورة للسفينة (جديدة وواضحة)2",
-                                                subTitle = null,
-                                                value = null
-                                            ),
-                                            ServiceInfoSteps(
-                                                id = 3,
-                                                stepNo = 3,
-                                                title = "إيصال دفع الرسوم2",
-                                                subTitle = null,
-                                                value = null
-                                            )
-                                        )
-                                    )
-                                )
-                            ),
-                            duration = "3-1 أيام",
-                            steps = listOf("ملء النموذج", "رفع المستندات", "مراجعة الطلب", "استلام")
+                            routeInfo = "route-4"
                         ),
                         Transaction(
                             id = "mortgage_certificate",
@@ -542,24 +466,14 @@
                                         type = "fee",
                                         icon = Icons.Default.MonetizationOn,
                                         value = "20 ريال",
-<<<<<<< HEAD
-                                        label = "الرسوم",
-                                        icon = Icons.Default.Timer,
-=======
                                         label = "الرسوم"
 
->>>>>>> 4aa2a137
                                     ),
                                     ServiceSummary(
                                         type = "duration",
                                         icon = Icons.Default.MonetizationOn,
                                         value = "5-1 أيام",
-<<<<<<< HEAD
-                                        label = "المدة الزمنية",
-                                        icon = Icons.Default.Timer,
-=======
                                         label = "المدة الزمنية"
->>>>>>> 4aa2a137
                                     )
                                 ),
                                 serviceInfoList = listOf(
@@ -662,23 +576,13 @@
                                         type = "fee",
                                         icon = Icons.Default.MonetizationOn,
                                         value = "20 ريال",
-<<<<<<< HEAD
-                                        label = "الرسوم",
-                                        icon = Icons.Default.Timer,
-=======
                                         label = "الرسوم"
->>>>>>> 4aa2a137
                                     ),
                                     ServiceSummary(
                                         type = "duration",
                                         icon = Icons.Default.MonetizationOn,
                                         value = "5-1 أيام",
-<<<<<<< HEAD
-                                        label = "المدة الزمنية",
-                                        icon = Icons.Default.Timer,
-=======
                                         label = "المدة الزمنية"
->>>>>>> 4aa2a137
                                     )
                                 ),
                                 serviceInfoList = listOf(
@@ -767,90 +671,7 @@
                             ),
                             duration = "5-1 أيام",
                             steps = listOf("ملء النموذج", "رفع المستندات", "مراجعة الطلب", "استلام")
-                        ),
-                        Transaction(
-                            id = "request_review_ship",
-                            titleRes = R.string.request_review_ship,
-                            descriptionRes = R.string.request_review_ship,
-                            route = NavRoutes.CancelRegistrationRoute.route,
-                            routeInfo = "route-7",
-                            fees = "20 ريال",
-                            requirements = Requirement(
-                                id = "temporary_registration_certificate_id",
-                                serviceSummaryList = listOf(
-                                    ServiceSummary(
-                                        type = "fee",
-                                        value = "20 ريال",
-                                        label = "الرسوم",
-                                        icon = Icons.Default.Timer,
-                                    ),
-                                    ServiceSummary(
-                                        type = "duration",
-                                        value = "5-1 أيام",
-                                        label = "المدة الزمنية",
-                                        icon = Icons.Default.Timer,
-                                    )
-                                ),
-                                serviceInfoList = listOf(
-                                    ServiceInfo(
-                                        id = 1,
-                                        title = "المتطلبات",
-                                        data = listOf(
-                                            ServiceInfoSteps(
-                                                id = 1,
-                                                stepNo = 1,
-                                                title = "نسخة من بطاقة الهوية",
-                                                subTitle = null,
-                                                value = null
-                                            ),
-                                            ServiceInfoSteps(
-                                                id = 2,
-                                                stepNo = 2,
-                                                title = "صورة للسفينة (جديدة وواضحة)",
-                                                subTitle = null,
-                                                value = null
-                                            ),
-                                            ServiceInfoSteps(
-                                                id = 3,
-                                                stepNo = 3,
-                                                title = "إيصال دفع الرسوم",
-                                                subTitle = null,
-                                                value = null
-                                            )
-                                        )
-                                    ),
-                                    ServiceInfo(
-                                        id = 2,
-                                        title = "المتطلبات 2",
-                                        data = listOf(
-                                            ServiceInfoSteps(
-                                                id = 1,
-                                                stepNo = 1,
-                                                title = "نسخة من بطاقة الهوية2",
-                                                subTitle = null,
-                                                value = null
-                                            ),
-                                            ServiceInfoSteps(
-                                                id = 2,
-                                                stepNo = 2,
-                                                title = "صورة للسفينة (جديدة وواضحة)2",
-                                                subTitle = null,
-                                                value = null
-                                            ),
-                                            ServiceInfoSteps(
-                                                id = 3,
-                                                stepNo = 3,
-                                                title = "إيصال دفع الرسوم2",
-                                                subTitle = null,
-                                                value = null
-                                            )
-                                        )
-                                    )
-                                )
-                            ),
-                            duration = "3-1 أيام",
-                            steps = listOf("ملء النموذج", "رفع المستندات", "مراجعة الطلب", "استلام")
-                        ),
+                        )
                     )
                 ),
                 SubCategory(
