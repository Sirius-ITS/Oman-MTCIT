--- conflicted
+++ resolved
@@ -51,17 +51,12 @@
 
 @HiltViewModel
 class ShipRegistrationViewModel @Inject constructor(
-<<<<<<< HEAD
     private val resourceProvider: ResourceProvider,
     private val validationUseCase: FormValidationUseCase,
     private val navigationUseCase: StepNavigationUseCase,
     private val companyLookupUseCase: CompanyLookupUseCase,
     private val repository: ShipRegistrationRepository
-=======
-    // private val validator: FormValidator,
-    // private val companyLookupUseCase: CompanyLookupUseCase
     private val companyRepository: CompanyRepo
->>>>>>> eae44ed6
 ) : ViewModel() {
 
     private val _uiState = MutableStateFlow(ShipRegistrationState())
@@ -511,18 +506,6 @@
     fun getAllFormData(): Map<String, String> = _uiState.value.formData
 
     fun onCompanyRegistrationNumberFocusLost(registrationNumber: String) {
-<<<<<<< HEAD
-        if (registrationNumber.isBlank()) return
-
-        viewModelScope.launch {
-            _companyLookupLoading.value = _companyLookupLoading.value + "companyRegistrationNumber"
-
-            val currentState = _uiState.value
-            val newFieldErrors = currentState.fieldErrors.toMutableMap()
-            newFieldErrors.remove("companyRegistrationNumber")
-            newFieldErrors.remove("companyName")
-            newFieldErrors.remove("companyType")
-=======
         //if (registrationNumber.isBlank()) return
 
         // Validate registration number
@@ -539,30 +522,10 @@
             _uiState.value = _uiState.value.copy(fieldErrors = newErrors)
             return
         }
->>>>>>> eae44ed6
 
         // Add loading state for this field
         _companyLookupLoading.value = _companyLookupLoading.value + "companyRegistrationNumber"
 
-<<<<<<< HEAD
-            try {
-                val result = companyLookupUseCase(CompanyLookupParams(registrationNumber))
-
-                when (result) {
-                    is BusinessState.Success -> {
-                        val companyData = result.data.result
-                        if (companyData != null) {
-                            val newFormData = currentState.formData.toMutableMap()
-                            newFormData["companyName"] = companyData.arabicCommercialName
-                            newFormData["companyType"] = companyData.commercialRegistrationEntityType
-
-                            _uiState.value = _uiState.value.copy(
-                                formData = newFormData,
-                                canProceedToNext = navigationUseCase.canProceedToNext(
-                                    currentState.currentStep,
-                                    currentState.steps,
-                                    newFormData
-=======
         // Clear previous errors for company fields
         val currentState = _uiState.value
         val newFieldErrors = currentState.fieldErrors.toMutableMap()
@@ -600,42 +563,12 @@
                                         currentState.steps,
                                         newFormData
                                     )
->>>>>>> eae44ed6
                                 )
 
                                 _companyLookupLoading.value = _companyLookupLoading.value - "companyRegistrationNumber"
                             }
                         }
 
-<<<<<<< HEAD
-                    is BusinessState.Error -> {
-                        val newErrors = _uiState.value.fieldErrors.toMutableMap()
-                        newErrors["companyRegistrationNumber"] = result.message
-
-                        val newFormData = _uiState.value.formData.toMutableMap()
-                        newFormData.remove("companyName")
-                        newFormData.remove("companyType")
-
-                        _uiState.value = _uiState.value.copy(
-                            fieldErrors = newErrors,
-                            formData = newFormData
-                        )
-                        _error.value = AppError.CompanyLookup(result.message)
-                    }
-
-                    is BusinessState.Loading -> {
-                        // Handled by _companyLookupLoading
-                    }
-                }
-            } catch (e: Exception) {
-                val newErrors = _uiState.value.fieldErrors.toMutableMap()
-                newErrors["companyRegistrationNumber"] = "حدث خطأ أثناء البحث عن الشركة"
-                _uiState.value = _uiState.value.copy(fieldErrors = newErrors)
-                _error.value = AppError.CompanyLookup(e.message ?: "Unknown error")
-            } finally {
-                _companyLookupLoading.value = _companyLookupLoading.value - "companyRegistrationNumber"
-            }
-=======
                         is BusinessState.Error -> {
                             // Show error inline with the field
                             val newErrors = _uiState.value.fieldErrors.toMutableMap()
@@ -717,7 +650,6 @@
 //                // Remove loading state
 //                _companyLookupLoading.value = _companyLookupLoading.value - "companyRegistrationNumber"
 //            }
->>>>>>> eae44ed6
         }
     }
 
