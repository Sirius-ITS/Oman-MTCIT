--- conflicted
+++ resolved
@@ -532,22 +532,21 @@
                     )
                 )
             }
+
+            // Add inspection documents if provided (as 'files' array element)
             if (inspectionDocumentsFile != null && inspectionDocumentsName != null) {
+                println("📎 Adding inspection documents: $inspectionDocumentsName (${inspectionDocumentsFile.size} bytes)")
+
                 formData.add(
                     PartData.BinaryItem(
                         provider = { inspectionDocumentsFile.inputStream().asInput() },
                         dispose = {},
                         partHeaders = Headers.build {
-<<<<<<< HEAD
                             append(
                                 HttpHeaders.ContentDisposition,
                                 "form-data; name=\"files\"; filename=\"$inspectionDocumentsName\""
                             )
                             append(HttpHeaders.ContentType, "application/octet-stream")
-=======
-                            append(HttpHeaders.ContentDisposition, "form-data; name=\"files\"; filename=\"$inspectionDocumentsName\"")
-                            append(HttpHeaders.ContentType, "application/pdf")
->>>>>>> 4edf5ea7
                         }
                     )
                 )
