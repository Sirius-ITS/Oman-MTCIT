package com.informatique.mtcit.navigation

import android.net.Uri
import com.informatique.mtcit.ui.screens.RequestDetail
import kotlinx.serialization.json.Json
import com.informatique.mtcit.data.model.category.Transaction
import com.informatique.mtcit.data.model.category.TransactionDetail

sealed class NavRoutes(val route: String) {
    data object HomeRoute : NavRoutes("homepage")
    data object LoginRoute : NavRoutes("login/{targetTransactionType}/{categoryId}/{subCategoryId}/{transactionId}") {
        fun createRoute(
            targetTransactionType: String,
            categoryId: String,
            subCategoryId: String,
            transactionId: String
        ): String = "login/${Uri.encode(targetTransactionType)}/${Uri.encode(categoryId)}/${Uri.encode(subCategoryId)}/${Uri.encode(transactionId)}"
    }
    data object SettingsRoute : NavRoutes("settings_screen")

    data object MainCategoriesRoute : NavRoutes("mainCategoriesScreen/{categoryId}"){
        fun createRoute(categoryId: String) = "mainCategoriesScreen/${Uri.encode(categoryId)}"
    }
    data object MainCategoriesRouteWithoutID : NavRoutes("mainCategoriesScreen")
    data object ProfileScreenRoute : NavRoutes("profileScreen")
    data object NotificationScreen : NavRoutes("notificationScreen")

    data object TransactionListRoute : NavRoutes("transaction_list/{categoryId}/{subCategoryId}"){
        fun createRoute(categoryId: String, subCategoryId: String)
                = "transaction_list/${Uri.encode(categoryId)}/${Uri.encode(subCategoryId)}"
    }

//    data object TransactionRequirementRoute : NavRoutes("transaction_requirements/{categoryId}/{subCategoryId}/{transactionId}/{parentTitleRes}"){
//        fun createRoute(categoryId: String, subCategoryId: String, transactionId: String, parentTitleRes: String)
//                = "transaction_requirements/${Uri.encode(categoryId)}/${Uri.encode(subCategoryId)}/${Uri.encode(transactionId)}/${Uri.encode(parentTitleRes)}"
//    }

    data object TransactionRequirementRoute : NavRoutes("transaction_requirements/{transactionId}"){
        fun createRoute(transaction: Transaction)
                = "transaction_requirements/${Uri.encode(Json.encodeToString(transaction))}"
    }

<<<<<<< HEAD
    data object ShipRegistrationRoute : NavRoutes("ship_registration_form") {
        const val REQUEST_ID_ARG = "requestId"
        fun createRouteWithResume(requestId: String): String {
            return "ship_registration_form?requestId=$requestId"
        }
    }
=======
    data object ShipRegistrationRoute : NavRoutes("7"/*"ship_registration_form"*/)

    data object PermanentRegistrationRoute : NavRoutes("8"/*"permanent_registration_form"*/)
>>>>>>> 36299844

    data object RequestForInspection : NavRoutes("request_for_inspection")

    data object SuspendRegistrationRoute : NavRoutes("suspend_registration_form")

    data object CancelRegistrationRoute : NavRoutes("cancel_registration_form")

    data object MortgageCertificateRoute : NavRoutes("12"/*"mortgage_certificate_form"*/)

    data object ReleaseMortgageRoute : NavRoutes("13"/*"release_mortgage_form"*/)

    data object IssueNavigationPermitRoute : NavRoutes("4"/*"issue_navigation_permit_form"*/)

    data object RenewNavigationPermitRoute : NavRoutes("5"/*"renew_navigation_permit_form"*/)

    data object SuspendNavigationPermitRoute : NavRoutes("suspend_navigation_permit_form")

    data object ShipNameChangeRoute : NavRoutes("ship_name_change_form")

    data object CaptainNameChangeRoute : NavRoutes("captain_name_change_form")

    data object ShipActivityChangeRoute : NavRoutes("ship_activity_change_form")

    data object ShipPortChangeRoute : NavRoutes("ship_port_change_form")

    data object ShipOwnershipChangeRoute : NavRoutes("ship_ownership_change_form")

    data object FileViewerRoute : NavRoutes("file_viewer/{fileUri}/{fileName}"){
        fun createRoute(fileUri: String, fileName: String)
                = "file_viewer/${Uri.encode(fileUri)}/${Uri.encode(fileName)}"
    }

    data object LanguageScreenRoute : NavRoutes("languagescreen")

    data object PaymentDetailsRoute : NavRoutes("pay")

    data object PaymentSuccessRoute : NavRoutes("paysuc")

    data object RequestDetailRoute : NavRoutes("request-detail/{detail}"){
        fun createRoute(detail: RequestDetail)
                = "request-detail/${Uri.encode(Json.encodeToString(detail))}"
    }
}<|MERGE_RESOLUTION|>--- conflicted
+++ resolved
@@ -40,18 +40,14 @@
                 = "transaction_requirements/${Uri.encode(Json.encodeToString(transaction))}"
     }
 
-<<<<<<< HEAD
-    data object ShipRegistrationRoute : NavRoutes("ship_registration_form") {
+    data object ShipRegistrationRoute : NavRoutes("7") {
         const val REQUEST_ID_ARG = "requestId"
         fun createRouteWithResume(requestId: String): String {
             return "ship_registration_form?requestId=$requestId"
         }
     }
-=======
-    data object ShipRegistrationRoute : NavRoutes("7"/*"ship_registration_form"*/)
 
     data object PermanentRegistrationRoute : NavRoutes("8"/*"permanent_registration_form"*/)
->>>>>>> 36299844
 
     data object RequestForInspection : NavRoutes("request_for_inspection")
 
