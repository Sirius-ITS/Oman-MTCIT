--- conflicted
+++ resolved
@@ -412,7 +412,6 @@
     <string name="replace_file">Replace</string>
     <string name="delete_file">Delete</string>
 
-<<<<<<< HEAD
     <!-- File Viewer Screen -->
     <string name="file_viewer">File Viewer</string>
     <string name="back">Back</string>
@@ -421,9 +420,8 @@
     <string name="file_type_not_supported_internal">This file type cannot be viewed internally.</string>
     <string name="open_with_external_app_question">Would you like to open this file with an external application?</string>
     <string name="open">Open</string>
-=======
+
     // progress bar
     <string name="step">Step</string>
     <string name="of">of</string>
->>>>>>> dc294750
 </resources>